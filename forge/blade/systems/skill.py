--- conflicted
+++ resolved
@@ -8,14 +8,6 @@
 
 
 class Skills:
-<<<<<<< HEAD
-   def __init__(self, config):
-      expCalc = experience.ExperienceCalculator()
-      self.skills = set()
-      self.config = config
-
-      # Combat skills
-=======
    def __init__(self, dataframe):
       config      = dataframe.config
       self.config = config
@@ -24,7 +16,6 @@
       self.skills = set()
   
       #Combat skills
->>>>>>> 2396388f
       self.constitution = Constitution(self.skills, expCalc, config)
       self.melee = Melee(self.skills, expCalc, config)
       self.range = Range(self.skills, expCalc, config)
