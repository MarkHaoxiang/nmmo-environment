from pdb import set_trace as T
import numpy as np

from forge.blade.lib.utils import inBounds
from forge.blade.systems import combat
from queue import PriorityQueue, Queue

from forge.blade.systems.ai.dynamic_programming import map_to_rewards, \
   compute_values, max_value_direction_around


def validTarget(ent, targ, rng):
   if targ is None or not targ.alive:
      return False
   if lInf(ent, targ) > rng:
      return False
   wild = min(ent.status.wilderness, targ.status.wilderness)
   if abs(combat.level(ent.skills) - combat.level(targ.skills)) > wild:
      return False
   return True


def validResource(ent, tile, rng):
   return tile is not None and tile.state.tex in (
      'forest', 'water') and distance(ent, tile) <= rng


def directionTowards(ent, targ):
   sr, sc = ent.base.pos
   tr, tc = targ.base.pos

   if abs(sc - tc) > abs(sr - tr):
      direction = (0, np.sign(tc - sc))
   else:
      direction = (np.sign(tr - sr), 0)

   return direction


def closestTarget(ent, tiles, rng=1):
   sr, sc = ent.base.pos
<<<<<<< HEAD
   for d in range(rng + 1):
      for r in range(-d, d + 1):
         for e in tiles[sr + r, sc - d].ents.values():
=======
   for d in range(rng+1):
      for r in range(-d, d+1):
         for e in tiles[sr+r, sc-d].ents.values():
>>>>>>> 2396388f
            if e is not ent and validTarget(ent, e, rng): return e

         for e in tiles[sr + r, sc + d].ents.values():
            if e is not ent and validTarget(ent, e, rng): return e

         for e in tiles[sr - d, sc + r].ents.values():
            if e is not ent and validTarget(ent, e, rng): return e

         for e in tiles[sr + d, sc + r].ents.values():
            if e is not ent and validTarget(ent, e, rng): return e


def closestResources(ent, tiles, rng=1):
   sr, sc = ent.pos
   food, water = None, None
   for d in range(rng + 1):
      for r in range(-d, d + 1):
         if food is None and tiles[sr + r, sc - d].state.tex == 'forest':
            food = tiles[sr + r, sc - d]
         if water is None and tiles[sr + r, sc - d].state.tex == 'water':
            water = tiles[sr + r, sc - d]

         if food is None and tiles[sr + r, sc + d].state.tex == 'forest':
            food = tiles[sr + r, sc + d]
         if water is None and tiles[sr + r, sc + d].state.tex == 'water':
            water = tiles[sr + r, sc + d]

         if food is None and tiles[sr - d, sc + r].state.tex == 'forest':
            food = tiles[sr - d, sc + r]
         if water is None and tiles[sr - d, sc + r].state.tex == 'water':
            water = tiles[sr - d, sc + r]

         if food is None and tiles[sr + d, sc + r].state.tex == 'forest':
            food = tiles[sr + d, sc + r]
         if water is None and tiles[sr + d, sc + r].state.tex == 'water':
            water = tiles[sr + d, sc + r]

   return food, water


def distance(ent, targ):
   return l1(ent.pos, targ.pos)


def lInf(ent, targ):
   sr, sc = ent.pos
   gr, gc = targ.pos
   return abs(gr - sr) + abs(gc - sc)


def adjacentPos(pos):
   r, c = pos
   return [(r - 1, c), (r, c - 1), (r + 1, c), (r, c + 1)]


def cropTilesAround(position: (int, int), horizon: int, tiles):
   line, column = position

   return tiles[max(line - horizon, 0): min(line + horizon + 1, len(tiles)),
          max(column - horizon, 0): min(column + horizon + 1, len(tiles[0]))]


def forageDP(tiles, entity):
   horizon = entity.vision
   line, column = entity.pos

   tiles = cropTilesAround((line, column), horizon, tiles)

   reward_matrix = map_to_rewards(tiles, entity)
   value_matrix = compute_values(reward_matrix)

   max_value_line, max_value_column = max_value_direction_around(
      (min(horizon, len(value_matrix) - 1),
       min(horizon, len(value_matrix[0]) - 1)), value_matrix)

   return max_value_line, max_value_column


def forageBFS(tiles, entity, cutoff=100):
   start = entity.pos

   queue = Queue()
   queue.put(start)

   backtrace = {start: None}
<<<<<<< HEAD
   reward = {start: (entity.resources.food._val, entity.resources.water._val)}
   best = -1000
   goal = start
=======
   reward    = {start: (entity.resources.food.val, entity.resources.water.val)}
   best      = -1000 
   goal      = start
>>>>>>> 2396388f

   while not queue.empty():
      cutoff -= 1
      if cutoff <= 0:
         while goal in backtrace and backtrace[goal] != start:
            goal = backtrace[goal]

         sr, sc = start
         gr, gc = goal

         return (gr - sr, gc - sc)

      cur = queue.get()

      for nxt in adjacentPos(cur):
         if nxt in backtrace:
            continue

         if not tiles[nxt].habitable:
            continue

         if not inBounds(*nxt, tiles.shape):
            continue

         food, water = reward[cur]
         food = max(0, food - 1)
         water = max(0, water - 1)

         if tiles[nxt].state.tex == 'forest':
<<<<<<< HEAD
            food = min(food + entity.resources.food._max // 2,
                       entity.resources.food._max)
         for pos in adjacentPos(nxt):
            if tiles[pos].state.tex == 'water':
               water = min(water + entity.resources.water._max // 2,
                           entity.resources.water._max)
=======
            food = min(food + entity.resources.food.max//2, entity.resources.food.max) 
         for pos in adjacentPos(nxt):
            if tiles[pos].state.tex == 'water':
               water = min(water + entity.resources.water.max//2, entity.resources.water.max) 
>>>>>>> 2396388f
               break

         reward[nxt] = (food, water)

         total = min(food, water)
         if total > best or (
                 total == best and max(food, water) > max(reward[goal])):
            best = total
            goal = nxt

         queue.put(nxt)
         backtrace[nxt] = cur


# A* Search
def l1(start, goal):
   sr, sc = start
   gr, gc = goal
   return abs(gr - sr) + abs(gc - sc)


def aStar(tiles, start, goal, cutoff=100):
   if start == goal:
      return (0, 0)

   pq = PriorityQueue()
   pq.put((0, start))

   backtrace = {}
   cost = {start: 0}

   closestPos = start
   closestHeuristic = l1(start, goal)
   closestCost = closestHeuristic

   while not pq.empty():
      # Use approximate solution if budget exhausted
      cutoff -= 1
      if cutoff <= 0:
         if goal not in backtrace:
            goal = closestPos
         break

      priority, cur = pq.get()

      if cur == goal:
         break

      for nxt in adjacentPos(cur):
         if not inBounds(*nxt, tiles.shape):
            continue
         if tiles[nxt].impassible:
            continue

         newCost = cost[cur] + 1
         if nxt not in cost or newCost < cost[nxt]:
            cost[nxt] = newCost
            heuristic = l1(goal, nxt)
            priority = newCost + heuristic

            # Compute approximate solution
            if heuristic < closestHeuristic or (
                    heuristic == closestHeuristic and priority < closestCost):
               closestPos = nxt
               closestHeuristic = heuristic
               closestCost = priority

            pq.put((priority, nxt))
            backtrace[nxt] = cur

   while goal in backtrace and backtrace[goal] != start:
      goal = backtrace[goal]

   sr, sc = start
   gr, gc = goal

   return (gr - sr, gc - sc)


# End A*

# Adjacency functions
def adjacentTiles(tiles, ent):
   r, c = ent.base.pos


def adjacentDeltas():
   return [(-1, 0), (1, 0), (0, 1), (0, -1)]


def l1Deltas(s):
   rets = []
   for r in range(-s, s + 1):
      for c in range(-s, s + 1):
         rets.append((r, c))
   return rets


def posSum(pos1, pos2):
   return pos1[0] + pos2[0], pos1[1] + pos2[1]


def adjacentEmptyPos(env, pos):
   return [p for p in adjacentPos(pos)
           if inBounds(*p, env.size)]


def adjacentTiles(env, pos):
   return [env.tiles[p] for p in adjacentPos(pos)
           if inBounds(*p, env.size)]


def adjacentMats(tiles, pos):
   return [tiles[p].state.tex for p in adjacentPos(pos)
           if inBounds(*p, tiles.shape)]


def adjacencyDelMatPairs(env, pos):
   return zip(adjacentDeltas(), adjacentMats(env.tiles, pos))
###End###<|MERGE_RESOLUTION|>--- conflicted
+++ resolved
@@ -39,15 +39,9 @@
 
 def closestTarget(ent, tiles, rng=1):
    sr, sc = ent.base.pos
-<<<<<<< HEAD
-   for d in range(rng + 1):
-      for r in range(-d, d + 1):
-         for e in tiles[sr + r, sc - d].ents.values():
-=======
    for d in range(rng+1):
       for r in range(-d, d+1):
          for e in tiles[sr+r, sc-d].ents.values():
->>>>>>> 2396388f
             if e is not ent and validTarget(ent, e, rng): return e
 
          for e in tiles[sr + r, sc + d].ents.values():
@@ -133,15 +127,10 @@
    queue.put(start)
 
    backtrace = {start: None}
-<<<<<<< HEAD
-   reward = {start: (entity.resources.food._val, entity.resources.water._val)}
-   best = -1000
-   goal = start
-=======
+
    reward    = {start: (entity.resources.food.val, entity.resources.water.val)}
    best      = -1000 
    goal      = start
->>>>>>> 2396388f
 
    while not queue.empty():
       cutoff -= 1
@@ -171,19 +160,10 @@
          water = max(0, water - 1)
 
          if tiles[nxt].state.tex == 'forest':
-<<<<<<< HEAD
-            food = min(food + entity.resources.food._max // 2,
-                       entity.resources.food._max)
-         for pos in adjacentPos(nxt):
-            if tiles[pos].state.tex == 'water':
-               water = min(water + entity.resources.water._max // 2,
-                           entity.resources.water._max)
-=======
             food = min(food + entity.resources.food.max//2, entity.resources.food.max) 
          for pos in adjacentPos(nxt):
             if tiles[pos].state.tex == 'water':
                water = min(water + entity.resources.water.max//2, entity.resources.water.max) 
->>>>>>> 2396388f
                break
 
          reward[nxt] = (food, water)
