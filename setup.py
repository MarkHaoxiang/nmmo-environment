from pdb import set_trace as T
from itertools import chain

from setuptools import find_packages, setup


REPO_URL = "https://github.com/neuralmmo/environment"

extra = {
    'docs': [
        'sphinx-rtd-theme==0.5.1',
        'sphinxcontrib-youtube==1.0.1',
        ],
    'cleanrl': [
        'wandb==0.12.9',
        'supersuit==3.3.5',
        'gym==0.23.0',
        'tensorboard',
        'torch',
        'openskill',
        ],
    }

extra['all'] = list(set(chain.from_iterable(extra.values())))
 
setup(
    name="nmmo",
    description="Neural MMO is a platform for multiagent intelligence research inspired by "
    "Massively Multiplayer Online (MMO) role-playing games. Documentation hosted at neuralmmo.github.io.",
    long_description_content_type="text/markdown",
    version=open('nmmo/version.py').read().split()[-1].strip("'"),
    packages=find_packages(),
    include_package_data=True,
    install_requires=[
        'pytest-benchmark==3.4.1',
<<<<<<< HEAD
=======
        'openskill',
>>>>>>> c929515b
        'fire==0.4.0',
        'setproctitle==1.1.10',
        'service-identity==21.1.0',
        'autobahn==19.3.3',
        'Twisted==19.2.0',
        'vec-noise==1.1.4',
        'imageio==2.8.0',
        'tqdm==4.61.1',
        'lz4==4.0.0',
<<<<<<< HEAD
        'h5py==3.7.0',
        'pettingzoo',
        'ordered-set',
=======
        'pettingzoo==1.15.0',
>>>>>>> c929515b
    ],
    extras_require=extra,
    python_requires=">=3.7",
    license="MIT",
    author="Joseph Suarez",
    author_email="jsuarez@mit.edu",
    url=REPO_URL,
    keywords=["Neural MMO", "MMO"],
    classifiers=[
        "Development Status :: 5 - Production/Stable",
        "Intended Audience :: Science/Research",
        "Intended Audience :: Developers",
        "Environment :: Console",
        "License :: OSI Approved :: MIT License",
        "Programming Language :: Python :: 3.9",
    ],
)
<|MERGE_RESOLUTION|>--- conflicted
+++ resolved
@@ -33,10 +33,7 @@
     include_package_data=True,
     install_requires=[
         'pytest-benchmark==3.4.1',
-<<<<<<< HEAD
-=======
         'openskill',
->>>>>>> c929515b
         'fire==0.4.0',
         'setproctitle==1.1.10',
         'service-identity==21.1.0',
@@ -46,13 +43,9 @@
         'imageio==2.8.0',
         'tqdm==4.61.1',
         'lz4==4.0.0',
-<<<<<<< HEAD
         'h5py==3.7.0',
-        'pettingzoo',
         'ordered-set',
-=======
         'pettingzoo==1.15.0',
->>>>>>> c929515b
     ],
     extras_require=extra,
     python_requires=">=3.7",
