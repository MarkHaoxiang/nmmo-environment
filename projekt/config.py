--- conflicted
+++ resolved
@@ -2,7 +2,6 @@
 
 
 class Config(core.Config):
-<<<<<<< HEAD
    # Model to load. None will train from scratch
    # Baselines: recurrent, attentional, convolutional
    # "current" will resume training custom models
@@ -18,52 +17,19 @@
    # Environment parameters
    NENT = 256  # Maximum population size
    NPOP = 1  # Number of populations
-   NMOB = 10  # Number of NPCS
+   NMOB = 0  # Number of NPCS
    # NMOB    = 1024     #Number of NPCS
 
    TERRAIN_SIZE = 80  # Side dimension of each map
    NMAPS = 256  # Number maps to generate
 
    # Evaluation parameters
-=======
-   #Model to load. None will train from scratch
-   #Baselines: recurrent, attentional, convolutional 
-   #"current" will resume training custom models
-   MODEL    = 'current'
-   SCRIPTED = False
-   RENDER   = False #Don't edit this manually; TODO: remove it
-
-   #Model dimensions
-   EMBED   = 64
-   HIDDEN  = 64
-
-   #TODO: Spawning retry logic in Player/NPC for overlapping spawns
-
-   #Environment parameters
-   NENT    = 256      #Maximum population size
-   NPOP    = 1        #Number of populations
-   NMOB    = 0        #Number of NPCS
-
-   TERRAIN_SIZE    = 80 #Side dimension of each map
-   TERRAIN_OCTAVES = 1  #Comment for fancy maps
-   TERRAIN_RENDER  = False
-   NMAPS        = 256 #Number maps to generate
-
-   #Evaluation parameters
->>>>>>> 2396388f
    EVALUATION_HORIZON = 2048
 
-   # Agent vision range
-   STIM = 4
-
-<<<<<<< HEAD
-   # Maximum number of observed agents
-=======
    #Agent vision range
    STIM    = 7
 
    #Maximum number of observed agents
->>>>>>> 2396388f
    N_AGENT_OBS = 100
 
    # Whether to share weights across policies
