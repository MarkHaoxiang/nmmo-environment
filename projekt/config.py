from pdb import set_trace as T

<<<<<<< HEAD
from neural_mmo.forge.blade import core
from neural_mmo.forge.blade.core import config
=======
from forge.blade import core
from forge.blade.core import config
from forge.blade.io.stimulus.static import Stimulus
from forge.trinity.scripted import baselines
from forge.trinity.agent import Agent
from forge.blade.systems.ai import behavior
from projekt import rllib_wrapper

>>>>>>> ecd6dd72


class RLlibConfig:
   '''Base config for RLlib Models

   Extends core Config, which contains environment, evaluation,
   and non-RLlib-specific learning parameters'''

   @property
   def MODEL(self):
      return self.__class__.__name__
  
   #Hardware Scale
   NUM_GPUS_PER_WORKER     = 0
   NUM_GPUS                = 1
   NUM_WORKERS             = 1
   LOCAL_MODE              = False
   LOAD                    = True

   #Memory/Batch Scale
   TRAIN_EPOCHS            = 10000
   LSTM_BPTT_HORIZON       = 16
   NUM_SGD_ITER            = 1

   #Model
   SCRIPTED                = None
   N_AGENT_OBS             = 100
   NPOLICIES               = 1
   HIDDEN                  = 64
   EMBED                   = 64

   #Reward
   TEAM_SPIRIT             = 0.0
   ACHIEVEMENT_SCALE       = 1.0/15.0

   AGENTS                  = [baselines.Combat, Agent]


class LargeMaps(core.Config, RLlibConfig, config.AllGameSystems):
   '''Large scale Neural MMO training setting

   Features up to 1000 concurrent agents and 1000 concurrent NPCs,
   1km x 1km maps, and 5/10k timestep train/eval horizons

   This is the default setting as of v1.5 and allows for large
   scale multiagent research even on relatively modest hardware'''

   #Memory/Batch Scale
   NUM_WORKERS             = 1 #16
   TRAIN_BATCH_SIZE        = 32 * NUM_WORKERS #Bug? This gets doubled
   ROLLOUT_FRAGMENT_LENGTH = 32
   SGD_MINIBATCH_SIZE      = 256

   #Horizon
   TRAIN_HORIZON           = 8192
   EVALUATION_HORIZON      = 8192


class SmallMaps(config.SmallMaps, RLlibConfig, config.AllGameSystems):
   '''Small scale Neural MMO training setting

   Features up to 128 concurrent agents and 32 concurrent NPCs,
   60x60 maps (excluding the border), and 1000 timestep train/eval horizons.
   
   This setting is modeled off of v1.1-v1.4 It is appropriate as a quick train
   task for new ideas, a transfer target for agents trained on large maps,
   or as a primary research target for PCG methods.'''

   #Memory/Batch Scale
   NUM_WORKERS             = 32
   TRAIN_BATCH_SIZE        = 256 * NUM_WORKERS #Bug? This gets doubled
   ROLLOUT_FRAGMENT_LENGTH = 256
   SGD_MINIBATCH_SIZE      = min(128, TRAIN_BATCH_SIZE)
 
   #Horizon
   TRAIN_HORIZON           = 1024
   EVALUATION_HORIZON      = 1024


class Debug(SmallMaps, config.AllGameSystems):
   '''Debug Neural MMO training setting

   A version of the SmallMap setting with greatly reduced batch parameters.
   Only intended as a tool for identifying bugs in the model or environment'''
   LOAD                    = False
   LOCAL_MODE              = True
   NUM_WORKERS             = 1

   SGD_MINIBATCH_SIZE      = 100
   TRAIN_BATCH_SIZE        = 400
   TRAIN_HORIZON           = 200
   EVALUATION_HORIZON      = 50

   HIDDEN                  = 2
   EMBED                   = 2


### AICrowd competition settings
class Competition(config.AllGameSystems, config.Achievement): pass
class CompetitionRound1(SmallMaps, Competition):
   @property
   def SPAWN(self):
      return self.SPAWN_CONCURRENT

   NENT                    = 128
   NPOP                    = 1

class CompetitionRound2(SmallMaps, Competition):
   @property
   def SPAWN(self):
      return self.SPAWN_CONCURRENT

   NENT                    = 128
   NPOP                    = 16
   COOPERATIVE             = True

class CompetitionRound3(LargeMaps, Competition):
   @property
   def SPAWN(self):
      return self.SPAWN_CONCURRENT

   NENT                    = 1024
   NPOP                    = 32
   COOPERATIVE             = True


### NeurIPS Experiments
class SmallMultimodalSkills(SmallMaps, config.AllGameSystems): pass
class LargeMultimodalSkills(LargeMaps, config.AllGameSystems): pass


class MagnifyExploration(SmallMaps, config.Resource, config.Progression):
   pass
class Population4(MagnifyExploration):
   NENT  = 4
class Population32(MagnifyExploration):
   NENT  = 32
class Population256(MagnifyExploration):
   NENT  = 256


class DomainRandomization16384(SmallMaps, config.AllGameSystems):
   TERRAIN_TRAIN_MAPS=16384
class DomainRandomization256(SmallMaps, config.AllGameSystems):
   TERRAIN_TRAIN_MAPS=256
class DomainRandomization32(SmallMaps, config.AllGameSystems):
   TERRAIN_TRAIN_MAPS=32
class DomainRandomization1(SmallMaps, config.AllGameSystems):
   TERRAIN_TRAIN_MAPS=1


class TeamBased(MagnifyExploration, config.Combat):
   NENT                    = 128
   NPOP                    = 32
   COOPERATIVE             = True
   TEAM_SPIRIT             = 0.5

   @property
   def SPAWN(self):
      return self.SPAWN_CONCURRENT<|MERGE_RESOLUTION|>--- conflicted
+++ resolved
@@ -1,19 +1,12 @@
 from pdb import set_trace as T
 
-<<<<<<< HEAD
 from neural_mmo.forge.blade import core
 from neural_mmo.forge.blade.core import config
-=======
-from forge.blade import core
-from forge.blade.core import config
-from forge.blade.io.stimulus.static import Stimulus
-from forge.trinity.scripted import baselines
-from forge.trinity.agent import Agent
-from forge.blade.systems.ai import behavior
+from neural_mmo.forge.blade.io.stimulus.static import Stimulus
+from neural_mmo.forge.trinity.scripted import baselines
+from neural_mmo.forge.trinity.agent import Agent
+from neural_mmo.forge.blade.systems.ai import behavior
 from projekt import rllib_wrapper
-
->>>>>>> ecd6dd72
-
 
 class RLlibConfig:
    '''Base config for RLlib Models
@@ -25,15 +18,26 @@
    def MODEL(self):
       return self.__class__.__name__
   
+   #Policy specification
+   AGENTS = [baselines.Combat, Agent]
+
    #Hardware Scale
    NUM_GPUS_PER_WORKER     = 0
    NUM_GPUS                = 1
    NUM_WORKERS             = 1
    LOCAL_MODE              = False
+   LOG_LEVEL               = 1
+
+   #Evaluation settings
+   EVALUATION_INTERVAL     = 1
+   EVALUATION_NUM_EPISODES = 1
+   EVALUATION_PARALLEL     = True
    LOAD                    = True
 
-   #Memory/Batch Scale
-   TRAIN_EPOCHS            = 10000
+   #Training settings
+   TRAINING_ITERATIONS     = 1000
+   KEEP_CHECKPOINTS_NUM    = 5
+   CHECKPOINT_FREQ         = 1
    LSTM_BPTT_HORIZON       = 16
    NUM_SGD_ITER            = 1
 
@@ -48,7 +52,6 @@
    TEAM_SPIRIT             = 0.0
    ACHIEVEMENT_SCALE       = 1.0/15.0
 
-   AGENTS                  = [baselines.Combat, Agent]
 
 
 class LargeMaps(core.Config, RLlibConfig, config.AllGameSystems):
@@ -61,7 +64,7 @@
    scale multiagent research even on relatively modest hardware'''
 
    #Memory/Batch Scale
-   NUM_WORKERS             = 1 #16
+   NUM_WORKERS             = 14
    TRAIN_BATCH_SIZE        = 32 * NUM_WORKERS #Bug? This gets doubled
    ROLLOUT_FRAGMENT_LENGTH = 32
    SGD_MINIBATCH_SIZE      = 256
@@ -71,7 +74,7 @@
    EVALUATION_HORIZON      = 8192
 
 
-class SmallMaps(config.SmallMaps, RLlibConfig, config.AllGameSystems):
+class SmallMaps(RLlibConfig, config.AllGameSystems, config.SmallMaps):
    '''Small scale Neural MMO training setting
 
    Features up to 128 concurrent agents and 32 concurrent NPCs,
@@ -82,7 +85,7 @@
    or as a primary research target for PCG methods.'''
 
    #Memory/Batch Scale
-   NUM_WORKERS             = 32
+   NUM_WORKERS             = 30 
    TRAIN_BATCH_SIZE        = 256 * NUM_WORKERS #Bug? This gets doubled
    ROLLOUT_FRAGMENT_LENGTH = 256
    SGD_MINIBATCH_SIZE      = min(128, TRAIN_BATCH_SIZE)
@@ -111,8 +114,7 @@
 
 
 ### AICrowd competition settings
-class Competition(config.AllGameSystems, config.Achievement): pass
-class CompetitionRound1(SmallMaps, Competition):
+class CompetitionRound1(config.Achievement, SmallMaps):
    @property
    def SPAWN(self):
       return self.SPAWN_CONCURRENT
@@ -120,7 +122,7 @@
    NENT                    = 128
    NPOP                    = 1
 
-class CompetitionRound2(SmallMaps, Competition):
+class CompetitionRound2(config.Achievement, SmallMaps):
    @property
    def SPAWN(self):
       return self.SPAWN_CONCURRENT
@@ -129,7 +131,7 @@
    NPOP                    = 16
    COOPERATIVE             = True
 
-class CompetitionRound3(LargeMaps, Competition):
+class CompetitionRound3(config.Achievement, LargeMaps):
    @property
    def SPAWN(self):
       return self.SPAWN_CONCURRENT
