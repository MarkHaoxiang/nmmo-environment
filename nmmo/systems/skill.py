from pdb import set_trace as T
import logging
import abc

import numpy as np
from nmmo.io.stimulus import Serialized
from nmmo.systems import experience, combat, ai
from nmmo.lib import material

### Infrastructure ###
class SkillGroup:
   def __init__(self, realm, entity):
      self.config  = realm.config
      self.realm   = realm

      self.expCalc = experience.ExperienceCalculator()
      self.skills  = set()

   def update(self, realm, entity):
       for skill in self.skills:
           skill.update(realm, entity)

   def packet(self):
      data = {}
      for skill in self.skills:
         data[skill.__class__.__name__.lower()] = skill.packet()

      return data

class Skill:
   skillItems = abc.ABCMeta

   def __init__(self, realm, entity, skillGroup):
      self.config  = realm.config
      self.realm   = realm

      self.expCalc = skillGroup.expCalc
      self.exp     = 0

      skillGroup.skills.add(self)

   def packet(self):
      data = {}

      data['exp']   = self.exp
      data['level'] = self.level.val

      return data

   def add_xp(self, xp):
      level     = self.expCalc.levelAtExp(self.exp)
      self.exp += xp * self.config.PROGRESSION_BASE_XP_SCALE

      level = self.expCalc.levelAtExp(self.exp)
      self.level.update(int(level))

      if self.config.LOG_MILESTONES and self.realm.quill.milestone.log_max(f'Level_{self.__class__.__name__}', level) and self.config.LOG_VERBOSE:
         logging.info(f'PROGRESSION: Reached level {level} {self.__class__.__name__}')

   def setExpByLevel(self, level):
      self.exp = self.expCalc.expAtLevel(level)
      self.level.update(int(level))

### Skill Bases ###
class CombatSkill(Skill):
  def update(self, realm, entity):
     pass

class NonCombatSkill(Skill): pass


class HarvestSkill(NonCombatSkill):
    def processDrops(self, realm, entity, matl, dropTable):
        level = 1
        tool  = entity.equipment.held
        if type(tool) == matl.tool:
            level = tool.level.val

        #TODO: double-check drop table quantity
        for drop in dropTable.roll(realm, level):
            assert drop.level.val == level, 'Drop level does not match roll specification'

            if self.config.LOG_MILESTONES and realm.quill.milestone.log_max(f'Gather_{drop.__class__.__name__}', level) and self.config.LOG_VERBOSE:
                logging.info(f'PROFESSION: Gathered level {level} {drop.__class__.__name__} (level {self.level.val} {self.__class__.__name__})') 

            if entity.inventory.space:
                entity.inventory.receive(drop)

    def harvest(self, realm, entity, matl, deplete=True):
        r, c = entity.pos
        if realm.map.tiles[r, c].state != matl:
            return

        dropTable = realm.map.harvest(r, c, deplete)
        if dropTable:
            self.processDrops(realm, entity, matl, dropTable)
            return True

    def harvestAdjacent(self, realm, entity, matl, deplete=True):
        r, c      = entity.pos
        dropTable = None

        if realm.map.tiles[r-1, c].state == matl:
            dropTable = realm.map.harvest(r-1, c, deplete)
        if realm.map.tiles[r+1, c].state == matl:
            dropTable = realm.map.harvest(r+1, c, deplete)
        if realm.map.tiles[r, c-1].state == matl:
            dropTable = realm.map.harvest(r, c-1, deplete)
        if realm.map.tiles[r, c+1].state == matl:
            dropTable = realm.map.harvest(r, c+1, deplete)

        if dropTable:
            self.processDrops(realm, entity, matl, dropTable)
            return True

class AmmunitionSkill(HarvestSkill):
    def processDrops(self, realm, entity, matl, dropTable):
        super().processDrops(realm, entity, matl, dropTable)

        self.add_xp(self.config.PROGRESSION_AMMUNITION_XP_SCALE)


class ConsumableSkill(HarvestSkill):
    def processDrops(self, realm, entity, matl, dropTable):
        super().processDrops(realm, entity, matl, dropTable)

        self.add_xp(self.config.PROGRESSION_CONSUMABLE_XP_SCALE)


### Skill groups ###
class Basic(SkillGroup):
    def __init__(self, realm, entity):
        super().__init__(realm, entity)

        self.water = Water(realm, entity, self)
        self.food  = Food(realm, entity, self)

    @property
    def basicLevel(self):
        return 0.5 * (self.water.level
                + self.food.level)

class Harvest(SkillGroup):
    def __init__(self, realm, entity):
        super().__init__(realm, entity)

        self.fishing      = Fishing(realm, entity, self)
        self.herbalism    = Herbalism(realm, entity, self)
        self.prospecting  = Prospecting(realm, entity, self)
        self.carving      = Carving(realm, entity, self)
        self.alchemy      = Alchemy(realm, entity, self)

    @property
    def harvestLevel(self):
        return max(self.fishing.level,
                   self.herbalism.level,
                   self.prospecting.level,
                   self.carving.level,
                   self.alchemy.level) 

class Combat(SkillGroup):
   def __init__(self, realm, entity):
      super().__init__(realm, entity)

      self.melee = Melee(realm, entity, self)
      self.range = Range(realm, entity, self)
      self.mage  = Mage(realm, entity, self)

   def packet(self):
      data          = super().packet() 
      data['level'] = combat.level(self)

      return data

   @property
   def combatLevel(self):
      return max(self.melee.level,
                 self.range.level,
                 self.mage.level)

   def applyDamage(self, dmg, style):
      if not self.config.PROGRESSION_SYSTEM_ENABLED:
         return

      config = self.config
      skill  = self.__dict__[style]
      skill.add_xp(config.PROGRESSION_COMBAT_XP_SCALE)

   def receiveDamage(self, dmg):
      pass

class Skills(Basic, Harvest, Combat):
    pass

### Skills ###
class Melee(CombatSkill):
    def __init__(self, realm, ent, skillGroup):
        self.level = Serialized.Entity.Melee(ent.dataframe, ent.entID)
        super().__init__(realm, ent, skillGroup)

class Range(CombatSkill):
    def __init__(self, realm, ent, skillGroup):
        self.level = Serialized.Entity.Range(ent.dataframe, ent.entID)
        super().__init__(realm, ent, skillGroup)

class Mage(CombatSkill):
    def __init__(self, realm, ent, skillGroup):
        self.level = Serialized.Entity.Mage(ent.dataframe, ent.entID)
        super().__init__(realm, ent, skillGroup)

Melee.weakness = Mage
Range.weakness = Melee
Mage.weakness  = Range

### Individual Skills ###

class CombatSkill(Skill): pass

class Lvl:
    def __init__(self, val):
        self.val = val

    def update(self, val):
        self.val = val

class Water(HarvestSkill):
    def __init__(self, realm, entity, skillGroup):
        self.level = Lvl(1)
        super().__init__(realm, entity, skillGroup)

    def update(self, realm, entity):
        config = self.config
        if not config.RESOURCE_SYSTEM_ENABLED:
            return

        depletion = config.RESOURCE_DEPLETION_RATE
        water = entity.resources.water
        water.decrement(depletion)

<<<<<<< HEAD
      if self.config.IMMORTAL:
         return

      if food.empty:
         health.decrement(1)
=======
        tiles = realm.map.tiles
        if not self.harvestAdjacent(realm, entity, material.Water, deplete=False):
            return
>>>>>>> 7b191cfa

        restore = np.floor(config.RESOURCE_BASE
                         * config.RESOURCE_HARVEST_RESTORE_FRACTION)
        water.increment(restore)

class Food(HarvestSkill):
    def __init__(self, realm, entity, skillGroup):
        self.level = Lvl(1)
        super().__init__(realm, entity, skillGroup)

    def update(self, realm, entity):
        config = self.config
        if not config.RESOURCE_SYSTEM_ENABLED:
            return

        depletion = config.RESOURCE_DEPLETION_RATE
        food = entity.resources.food
        food.decrement(depletion)

        if not self.harvest(realm, entity, material.Forest):
            return

        restore = np.floor(config.RESOURCE_BASE
                         * config.RESOURCE_HARVEST_RESTORE_FRACTION)
        food.increment(restore)

class Fishing(ConsumableSkill):
    def __init__(self, realm, ent, skillGroup):
        self.level = Serialized.Entity.Fishing(ent.dataframe, ent.entID)
        super().__init__(realm, ent, skillGroup)

    def update(self, realm, entity):
        self.harvestAdjacent(realm, entity, material.Fish)

class Herbalism(ConsumableSkill):
    def __init__(self, realm, ent, skillGroup):
        self.level = Serialized.Entity.Herbalism(ent.dataframe, ent.entID)
        super().__init__(realm, ent, skillGroup)

    def update(self, realm, entity):
        self.harvest(realm, entity, material.Herb)

class Prospecting(AmmunitionSkill):
    def __init__(self, realm, ent, skillGroup):
        self.level = Serialized.Entity.Prospecting(ent.dataframe, ent.entID)
        super().__init__(realm, ent, skillGroup)

    def update(self, realm, entity):
        self.harvest(realm, entity, material.Ore)

class Carving(AmmunitionSkill):
    def __init__(self, realm, ent, skillGroup):
        self.level = Serialized.Entity.Carving(ent.dataframe, ent.entID)
        super().__init__(realm, ent, skillGroup)

    def update(self, realm, entity):
        self.harvest(realm, entity, material.Tree)

class Alchemy(AmmunitionSkill):
    def __init__(self, realm, ent, skillGroup):
        self.level = Serialized.Entity.Alchemy(ent.dataframe, ent.entID)
        super().__init__(realm, ent, skillGroup)

    def update(self, realm, entity):
        self.harvest(realm, entity, material.Crystal)<|MERGE_RESOLUTION|>--- conflicted
+++ resolved
@@ -237,17 +237,12 @@
         water = entity.resources.water
         water.decrement(depletion)
 
-<<<<<<< HEAD
-      if self.config.IMMORTAL:
+        if self.config.IMMORTAL:
          return
 
-      if food.empty:
-         health.decrement(1)
-=======
         tiles = realm.map.tiles
         if not self.harvestAdjacent(realm, entity, material.Water, deplete=False):
             return
->>>>>>> 7b191cfa
 
         restore = np.floor(config.RESOURCE_BASE
                          * config.RESOURCE_HARVEST_RESTORE_FRACTION)
