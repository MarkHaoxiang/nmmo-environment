--- conflicted
+++ resolved
@@ -15,10 +15,6 @@
 
 from . import scripting
 from .lib import material, spawn
-<<<<<<< HEAD
-=======
-from .lib.rating import OpenSkillRating
->>>>>>> 4f89ef37
 from .overlay import Overlay, OverlayRegistry
 from .io import action
 from .io.stimulus import Serialized
@@ -30,7 +26,6 @@
 from .systems.achievement import Task
 from .core.terrain import MapGenerator, Terrain
 
-<<<<<<< HEAD
 __all__ = ['Env', 'config', 'scripting', 'emulation', 'integrations', 'agent', 'Agent', 'MapGenerator', 'Terrain',
         'Serialized', 'action', 'Action', 'scripting', 'material', 'spawn',
         'Task', 'Overlay', 'OverlayRegistry', 'Replay']
@@ -40,9 +35,4 @@
     from .lib.rating import OpenSkillRating
     __all__.append('OpenSkillRating')
 except:
-    print('Warning: OpenSkill not installed. Ignore if you do not need this feature')
-=======
-__all__ = ['Env', 'config', 'scripting', 'agent', 'Agent', 'MapGenerator', 'Terrain',
-        'Serialized', 'action', 'Action', 'scripting', 'material', 'spawn',
-        'Task', 'Overlay', 'OverlayRegistry']
->>>>>>> 4f89ef37
+    print('Warning: OpenSkill not installed. Ignore if you do not need this feature')