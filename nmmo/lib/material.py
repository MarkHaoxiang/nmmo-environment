--- conflicted
+++ resolved
@@ -5,10 +5,8 @@
 class Material:
    capacity    = 0
    tool        = None
-<<<<<<< HEAD
    table       = None
-=======
->>>>>>> 4f89ef37
+
    def __init__(self, config):
       pass
 
@@ -29,21 +27,12 @@
    tex   = 'water'
    index = 1
 
-<<<<<<< HEAD
    table = droptable.Empty()
 
-=======
->>>>>>> 4f89ef37
    def __init__(self, config):
        self.deplete = __class__
        self.respawn  = 1.0
 
-<<<<<<< HEAD
-=======
-   def harvest(self):
-       return droptable.Empty()
-
->>>>>>> 4f89ef37
 class Grass(Material):
    tex   = 'grass'
    index = 2
@@ -57,18 +46,12 @@
    index = 4
 
    deplete = Scrub
-<<<<<<< HEAD
    table = droptable.Empty()
 
-=======
->>>>>>> 4f89ef37
    def __init__(self, config):
       if config.RESOURCE_SYSTEM_ENABLED:
          self.capacity = config.RESOURCE_FOREST_CAPACITY
          self.respawn  = config.RESOURCE_FOREST_RESPAWN
-
-   def harvest(self):
-       return droptable.Empty()
 
 class Stone(Material):
    tex   = 'stone'
@@ -82,7 +65,6 @@
    tex   = 'ore'
    index = 7
 
-<<<<<<< HEAD
    deplete = Slag
    tool    = item.Pickaxe
 
@@ -98,18 +80,9 @@
        self.capacity = config.PROFESSION_ORE_CAPACITY
        self.respawn  = config.PROFESSION_ORE_RESPAWN
 
-=======
    tool    = item.Pickaxe
    deplete = Slag
 
-   def __init__(self, config):
-       self.capacity = config.PROFESSION_ORE_CAPACITY
-       self.respawn  = config.PROFESSION_ORE_RESPAWN
-
-   def harvest(self):
-       return droptable.Ammunition(item.Scrap)
-
->>>>>>> 4f89ef37
 class Stump(Material):
    tex   = 'stump'
    index = 8
@@ -118,7 +91,6 @@
    tex   = 'tree'
    index = 9
 
-<<<<<<< HEAD
    deplete = Stump
    tool    = item.Chisel
 
@@ -132,18 +104,6 @@
 
       self.capacity = config.PROFESSION_TREE_CAPACITY
       self.respawn  = config.PROFESSION_TREE_RESPAWN
-=======
-   tool    = item.Chisel
-   deplete = Stump
-
-   def __init__(self, config):
-      if config.RESOURCE_SYSTEM_ENABLED:
-         self.capacity = config.PROFESSION_TREE_CAPACITY
-         self.respawn  = config.PROFESSION_TREE_RESPAWN
-
-   def harvest(self):
-       return droptable.Ammunition(item.Shaving)
->>>>>>> 4f89ef37
 
 class Fragment(Material):
    tex   = 'fragment'
@@ -153,7 +113,6 @@
    tex   = 'crystal'
    index = 11
 
-<<<<<<< HEAD
    deplete = Fragment
    tool    = item.Arcane
 
@@ -168,18 +127,6 @@
       if config.RESOURCE_SYSTEM_ENABLED:
           self.capacity = config.PROFESSION_CRYSTAL_CAPACITY
           self.respawn  = config.PROFESSION_CRYSTAL_RESPAWN
-=======
-   tool    = item.Arcane
-   deplete = Fragment
-
-   def __init__(self, config):
-      if config.RESOURCE_SYSTEM_ENABLED:
-         self.capacity = config.PROFESSION_CRYSTAL_CAPACITY
-         self.respawn  = config.PROFESSION_CRYSTAL_RESPAWN
-
-   def harvest(self):
-       return droptable.Ammunition(item.Shard)
->>>>>>> 4f89ef37
 
 class Weeds(Material):
    tex   = 'weeds'
@@ -189,28 +136,17 @@
    tex   = 'herb'
    index = 13
 
-<<<<<<< HEAD
    deplete = Weeds
    tool    = item.Gloves
 
    table   = droptable.Standard()
    table.add(item.Poultice)
-=======
-   tool    = item.Gloves
-   deplete = Weeds
->>>>>>> 4f89ef37
 
    def __init__(self, config):
       if config.RESOURCE_SYSTEM_ENABLED:
          self.capacity = config.PROFESSION_HERB_CAPACITY
          self.respawn  = config.PROFESSION_HERB_RESPAWN
 
-<<<<<<< HEAD
-=======
-   def harvest(self):
-       return droptable.Ammunition(item.Poultice)
-
->>>>>>> 4f89ef37
 class Ocean(Material):
    tex   = 'ocean'
    index = 14
@@ -219,28 +155,17 @@
    tex   = 'fish'
    index = 15
 
-<<<<<<< HEAD
    deplete = Ocean
    tool    = item.Rod
 
    table   = droptable.Standard()
    table.add(item.Ration)
-=======
-   tool    = item.Rod
-   deplete = Ocean
->>>>>>> 4f89ef37
 
    def __init__(self, config):
       if config.RESOURCE_SYSTEM_ENABLED:
          self.capacity = config.PROFESSION_FISH_CAPACITY
          self.respawn  = config.PROFESSION_FISH_RESPAWN
 
-<<<<<<< HEAD
-=======
-   def harvest(self):
-       return droptable.Ammunition(item.Ration)
-
->>>>>>> 4f89ef37
 class Meta(type):
    def __init__(self, name, bases, dict):
       self.indices = {mtl.index for mtl in self.materials}
