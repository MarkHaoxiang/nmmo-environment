--- conflicted
+++ resolved
@@ -162,8 +162,6 @@
       self.radius     = config.PLAYER_VISION_RADIUS
       self.pad        = pad
 
-<<<<<<< HEAD
-=======
    def get(self, ent, radius=None, entity=False):
       if radius is None:
          radius = self.radius
@@ -204,7 +202,6 @@
                 'Discrete':   self.discrete.get(rows, self.pad)}
       return values
 
->>>>>>> 7b191cfa
    def update(self, obj, val):
       key, attr = obj.key, obj.attr
       if self.index.full():
@@ -238,22 +235,16 @@
 
 class Dataframe:
    '''Infrastructure wrapper class'''
-<<<<<<< HEAD
-   def __init__(self, config):
-      self.config, self.data = config, defaultdict(dict)
-=======
    def __init__(self, realm):
       config      = realm.config
       self.config = config
       self.data   = defaultdict(dict)
->>>>>>> 7b191cfa
 
       for (objKey,), obj in nmmo.Serialized:
          if not obj.enabled(config):
              continue
          self.data[objKey] = GridTables(config, obj, pad=obj.N(config))
 
-<<<<<<< HEAD
       # Preallocate index buffers
       radius = config.NSTIM
       self.N = int(config.WINDOW ** 2)
@@ -272,9 +263,7 @@
       rr = np.repeat(rr[None, :], config.NENT, axis=0)
       cc = np.repeat(cc[None, :], config.NENT, axis=0)
       self.player_grid = (rr, cc)
-=======
       self.realm = realm
->>>>>>> 7b191cfa
 
    def update(self, node, val):
       self.data[node.obj].update(node, val)
@@ -288,7 +277,6 @@
    def move(self, obj, key, pos, nxt):
       self.data[obj.__name__].move(key, pos, nxt)
 
-<<<<<<< HEAD
    def get(self, players):
       obs, action_lookup = {}, {}
 
@@ -326,27 +314,3 @@
               action_lookup[playerID][key] = dat[idx]
 
       return obs, action_lookup
-=======
-   def get(self, ent):
-      stim = {}
-     
-      stim['Entity'], ents = self.data['Entity'].get(ent, entity=True)
-      stim['Entity']['N']  = np.array([len(ents)], dtype=np.int32)
-
-      ent.targets          = ents
-      stim['Tile']         = self.data['Tile'].get(ent)
-      stim['Tile']['N']    = np.array([self.config.PLAYER_VISION_DIAMETER], dtype=np.int32)
-
-      #Current must have the same pad
-      if self.config.ITEM_SYSTEM_ENABLED:
-         items                = ent.inventory.dataframeKeys
-         stim['Item']         = self.data['Item'].getFlat(items)
-         stim['Item']['N']    = np.array([len(items)], dtype=np.int32)
-
-      if self.config.EXCHANGE_SYSTEM_ENABLED:
-         market               = self.realm.exchange.dataframeKeys
-         stim['Market']       = self.data['Item'].getFlat(market)
-         stim['Market']['N']  = np.array([len(market)], dtype=np.int32)
-
-      return stim
->>>>>>> 7b191cfa
