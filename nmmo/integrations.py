from pdb import set_trace as T

from nmmo import Env

<<<<<<< HEAD

=======
>>>>>>> 0fa63a7b
def rllib_env_cls():
    try:
        from ray import rllib
    except ImportError:
        raise ImportError('Integrations depend on rllib. Install ray[rllib] and then retry')

<<<<<<< HEAD
=======
    from ray import rllib
>>>>>>> 0fa63a7b
    class RLlibEnv(Env, rllib.MultiAgentEnv):
        def __init__(self, config):
            self.config = config['config']
            self.config.EMULATE_CONST_HORIZON = True
            super().__init__(self.config)

        def render(self):
            #Patrch of RLlib dupe rendering bug
            if not self.config.RENDER:
                return

            super().render()

        def step(self, actions):
            obs, rewards, dones, infos = super().step(actions)

            population  = len(self.realm.players) == 0
            hit_horizon = self.realm.tick >= self.config.EMULATE_CONST_HORIZON

            dones['__all__'] = False
            if not self.config.RENDER and (hit_horizon or population):
                dones['__all__'] = True

            return obs, rewards, dones, infos

    return RLlibEnv
<<<<<<< HEAD
        
=======

>>>>>>> 0fa63a7b

class SB3Env(Env):
    def __init__(self, config):
        config.EMULATE_FLAT_OBS      = True
        config.EMULATE_FLAT_ATN      = True
        config.EMULATE_CONST_NENT    = True
        config.EMULATE_CONST_HORIZON = True

        super().__init__(config)

    def step(self, actions):
        assert type(actions) == dict

        obs, rewards, dones, infos = super().step(actions)

        if self.realm.tick >= self.config.HORIZON or len(self.realm.players) == 0:
            # Cheat logs into infos
            infos[1]['logs'] = self.terminal()['Stats']

        return obs, rewards, dones, infos 

class CleanRLEnv(SB3Env):
    def __init__(self, config):
        super().__init__(config)

def sb3_vec_envs(config_cls, num_envs, num_cpus):
    try:
        import supersuit as ss
    except ImportError:
<<<<<<< HEAD
        raise ImportError('Integrations depend on supersuit. Install and then retry')
=======
        raise ImportError('SB3 integration depend on supersuit. Install and then retry')
>>>>>>> 0fa63a7b

    config = config_cls()
    env    = SB3Env(config)

    env = ss.pettingzoo_env_to_vec_env_v1(env)
    env.black_death = True #We provide our own black_death emulation
    env = ss.concat_vec_envs_v1(env, num_envs, num_cpus,
            base_class='stable_baselines3')

    return env

def cleanrl_vec_envs(config_cls, num_envs, num_cpus):
    try:
        import supersuit as ss
    except ImportError:
<<<<<<< HEAD
        raise ImportError('Integrations depend on supersuit. Install and then retry')

=======
        raise ImportError('CleanRL integration depend on supersuit. Install and then retry')
>>>>>>> 0fa63a7b

    config = config_cls()
    env    = CleanRLEnv(config)

    env = ss.pettingzoo_env_to_vec_env_v1(env)
    env.black_death = True #We provide our own black_death emulation

    env = ss.concat_vec_envs_v1(env, num_envs, num_cpus,
            base_class='gym')

    env.single_observation_space = env.observation_space
    env.single_action_space      = env.action_space
    env.is_vector_env            = True

    return env<|MERGE_RESOLUTION|>--- conflicted
+++ resolved
@@ -2,20 +2,11 @@
 
 from nmmo import Env
 
-<<<<<<< HEAD
-
-=======
->>>>>>> 0fa63a7b
 def rllib_env_cls():
     try:
         from ray import rllib
     except ImportError:
         raise ImportError('Integrations depend on rllib. Install ray[rllib] and then retry')
-
-<<<<<<< HEAD
-=======
-    from ray import rllib
->>>>>>> 0fa63a7b
     class RLlibEnv(Env, rllib.MultiAgentEnv):
         def __init__(self, config):
             self.config = config['config']
@@ -42,11 +33,6 @@
             return obs, rewards, dones, infos
 
     return RLlibEnv
-<<<<<<< HEAD
-        
-=======
-
->>>>>>> 0fa63a7b
 
 class SB3Env(Env):
     def __init__(self, config):
@@ -76,11 +62,7 @@
     try:
         import supersuit as ss
     except ImportError:
-<<<<<<< HEAD
-        raise ImportError('Integrations depend on supersuit. Install and then retry')
-=======
         raise ImportError('SB3 integration depend on supersuit. Install and then retry')
->>>>>>> 0fa63a7b
 
     config = config_cls()
     env    = SB3Env(config)
@@ -96,12 +78,7 @@
     try:
         import supersuit as ss
     except ImportError:
-<<<<<<< HEAD
-        raise ImportError('Integrations depend on supersuit. Install and then retry')
-
-=======
         raise ImportError('CleanRL integration depend on supersuit. Install and then retry')
->>>>>>> 0fa63a7b
 
     config = config_cls()
     env    = CleanRLEnv(config)
