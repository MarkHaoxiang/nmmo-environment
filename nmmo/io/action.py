--- conflicted
+++ resolved
@@ -197,13 +197,9 @@
       return abs(r - rCent) + abs(c - cCent)
 
    def call(env, entity, style, targ):
-<<<<<<< HEAD
-      if entity.isPlayer and not env.config.game_system_enabled('Combat'):
-=======
       config = env.config
 
       if entity.isPlayer and not config.COMBAT_SYSTEM_ENABLED:
->>>>>>> 7b191cfa
          return 
 
       # Testing a spawn immunity against old agents to avoid spawn camping
@@ -259,15 +255,11 @@
 
    @classmethod
    def N(cls, config):
-<<<<<<< HEAD
       return config.WINDOW ** 2
-=======
-      #return config.WINDOW ** 2
       return config.PLAYER_N_OBS
 
    def deserialize(realm, entity, index):
       return realm.entity(index)
->>>>>>> 7b191cfa
 
    def args(stim, entity, config):
       #Should pass max range?
