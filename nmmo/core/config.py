from pdb import set_trace as T
import numpy as np
import os

import nmmo
from nmmo.lib import utils, material, spawn


class Template(metaclass=utils.StaticIterable):
   def __init__(self):
      self.data = {}
      cls       = type(self)

      #Set defaults from static properties
      for k, v in cls:
         self.set(k, v)

   def override(self, **kwargs):
      for k, v in kwargs.items():
         err = 'CLI argument: {} is not a Config property'.format(k)
         assert hasattr(self, k), err
         self.set(k, v)

   def set(self, k, v):
      if type(v) is not property:
         try:
            setattr(self, k, v)
         except:
            print('Cannot set attribute: {} to {}'.format(k, v))
            quit()
      self.data[k] = v

   def print(self):
      keyLen = 0
      for k in self.data.keys():
         keyLen = max(keyLen, len(k))

      print('Configuration')
      for k, v in self.data.items():
         print('   {:{}s}: {}'.format(k, keyLen, v))

   def items(self):
       return self.data.items()

   def __iter__(self):
       for k in self.data:
           yield k

   def keys(self):
       return self.data.keys()

   def values(self):
       return self.data.values()

def validate(config):
    err = 'config.Config is a base class. Use config.{Small, Medium Large}'''
    assert type(config) != Config, err

    if not config.TERRAIN_SYSTEM_ENABLED:
        err = 'Invalid Config: {} requires Terrain'
        assert not config.RESOURCE_SYSTEM_ENABLED, err.format('Resource')
        assert not config.PROFESSION_SYSTEM_ENABLED, err.format('Profession')
 
    if not config.COMBAT_SYSTEM_ENABLED:
        err = 'Invalid Config: {} requires Combat'
        assert not config.NPC_SYSTEM_ENABLED, err.format('NPC')
 
    if not config.ITEM_SYSTEM_ENABLED:
        err = 'Invalid Config: {} requires Inventory'
        assert not config.EQUIPMENT_SYSTEM_ENABLED, err.format('Equipment')
        assert not config.PROFESSION_SYSTEM_ENABLED, err.format('Profession')
        assert not config.EXCHANGE_SYSTEM_ENABLED, err.format('Exchange')


class Config(Template):
   '''An environment configuration object

   Global constants are defined as static class variables. You can override
   any Config variable using standard CLI syntax (e.g. --NENT=128). 

   The default config as of v1.5 uses 1024x1024 maps with up to 2048 agents
   and 1024 NPCs. It is suitable to time horizons of 8192+ steps. For smaller
   experiments, consider the SmallMaps config.
   
   Notes:
      We use Google Fire internally to replace standard manual argparse
      definitions for each Config property. This means you can subclass
      Config to add new static attributes -- CLI definitions will be
      generated automatically.
   '''

   def __init__(self):
      super().__init__()

      # TODO: Come up with a better way
      # to resolve mixin MRO conflicts
      if not hasattr(self, 'TERRAIN_SYSTEM_ENABLED'):
          self.TERRAIN_SYSTEM_ENABLED = False

      if not hasattr(self, 'RESOURCE_SYSTEM_ENABLED'):
          self.RESOURCE_SYSTEM_ENABLED = False

      if not hasattr(self, 'COMBAT_SYSTEM_ENABLED'):
          self.COMBAT_SYSTEM_ENABLED = False

      if not hasattr(self, 'NPC_SYSTEM_ENABLED'):
          self.NPC_SYSTEM_ENABLED = False

      if not hasattr(self, 'PROGRESSION_SYSTEM_ENABLED'):
          self.PROGRESSION_SYSTEM_ENABLED = False

      if not hasattr(self, 'ITEM_SYSTEM_ENABLED'):
          self.ITEM_SYSTEM_ENABLED = False

      if not hasattr(self, 'EQUIPMENT_SYSTEM_ENABLED'):
          self.EQUIPMENT_SYSTEM_ENABLED = False

      if not hasattr(self, 'PROFESSION_SYSTEM_ENABLED'):
          self.PROFESSION_SYSTEM_ENABLED = False

      if not hasattr(self, 'EXCHANGE_SYSTEM_ENABLED'):
          self.EXCHANGE_SYSTEM_ENABLED = False

      if not hasattr(self, 'COMMUNICATION_SYSTEM_ENABLED'):  
          self.COMMUNICATION_SYSTEM_ENABLED = False
 
      if __debug__:
         validate(self)

      deprecated_attrs = [
            'NENT', 'NPOP', 'AGENTS', 'NMAPS', 'FORCE_MAP_GENERATION', 'SPAWN']

      for attr in deprecated_attrs:
          assert not hasattr(self, attr), f'{attr} has been deprecated or renamed'


   ############################################################################
   ### Meta-Parameters
   def game_system_enabled(self, name) -> bool:
      return hasattr(self, name)

   def population_mapping_fn(self, idx) -> int:
      return idx % self.NPOP

   RENDER                       = False
   '''Flag used by render mode'''

   SAVE_REPLAY            = False
   '''Flag used to save replays'''

   PLAYERS                      = []
   '''Player classes from which to spawn'''

   TASKS                        = []
   '''Tasks for which to compute rewards'''

   ############################################################################
   ### Emulation Parameters
 
   EMULATE_FLAT_OBS       = False
   '''Emulate a flat observation space'''

   EMULATE_FLAT_ATN       = False
   '''Emulate a flat action space'''

   EMULATE_CONST_PLAYER_N = False
   '''Emulate a constant number of agents'''

   EMULATE_CONST_HORIZON  = False
   '''Emulate a constant HORIZON simulations steps'''


   ############################################################################
   ### Population Parameters                                                   
   LOG_VERBOSE                  = False
   '''Whether to log server messages or just stats'''

   LOG_ENV                      = False
   '''Whether to log env steps (expensive)'''

   LOG_MILESTONES               = True
   '''Whether to log server-firsts (semi-expensive)'''

   LOG_EVENTS                   = True
   '''Whether to log events (semi-expensive)'''

   LOG_FILE                     = None
   '''Where to write logs (defaults to console)'''

   PLAYERS                      = []
   '''Player classes from which to spawn'''

   TASKS                        = []
   '''Tasks for which to compute rewards'''


   ############################################################################
   ### Player Parameters                                                   
   PLAYER_N                     = None                  
   '''Maximum number of players spawnable in the environment'''

<<<<<<< HEAD
=======
   PLAYER_N_OBS                 = 100
   '''Number of distinct agent observations'''

>>>>>>> 7b191cfa
   @property
   def PLAYER_POLICIES(self):
      '''Number of player policies'''
      return len(self.PLAYERS)

   PLAYER_BASE_HEALTH           = 100
   '''Initial agent health'''

   PLAYER_VISION_RADIUS         = 7
   '''Number of tiles an agent can see in any direction'''

   @property
   def PLAYER_VISION_DIAMETER(self):
      '''Size of the square tile crop visible to an agent'''
      return 2*self.PLAYER_VISION_RADIUS + 1

   PLAYER_DEATH_FOG             = None
   '''How long before spawning death fog. None for no death fog'''

<<<<<<< HEAD
   ############################################################################
   ### Agent Parameters                                                   
   IMMORTAL = False
   '''Debug parameter: prevents agents from dying except by lava'''

   BASE_HEALTH                = 10
   '''Initial Constitution level and agent health'''
=======
   PLAYER_DEATH_FOG_SPEED       = 1
   '''Number of tiles per tick that the fog moves in'''

   PLAYER_DEATH_FOG_FINAL_SIZE  = 8
   '''Number of tiles from the center that the fog stops'''
>>>>>>> 7b191cfa

   RESPAWN = False

   PLAYER_LOADER                = spawn.SequentialLoader
   '''Agent loader class specifying spawn sampling'''

   PLAYER_SPAWN_ATTEMPTS        = None
   '''Number of player spawn attempts per tick

   Note that the env will attempt to spawn agents until success
   if the current population size is zero.'''

   PLAYER_SPAWN_TEAMMATE_DISTANCE = 1
   '''Buffer tiles between teammates at spawn'''
   
   @property
   def PLAYER_SPAWN_FUNCTION(self):
      return spawn.spawn_concurrent

   @property
   def PLAYER_TEAM_SIZE(self):
      if __debug__:
         assert not self.PLAYER_N % len(self.PLAYERS)
      return self.PLAYER_N // len(self.PLAYERS)

   ############################################################################
   ### Map Parameters
   MAP_N                        = 1
   '''Number of maps to generate'''

   MAP_N_TILE                   = len(material.All.materials)
   '''Number of distinct terrain tile types'''

   @property
   def MAP_N_OBS(self):
      '''Number of distinct tile observations'''
      return int(self.PLAYER_VISION_DIAMETER ** 2)

   MAP_CENTER                   = None
   '''Size of each map (number of tiles along each side)'''

   MAP_BORDER                   = 16
   '''Number of lava border tiles surrounding each side of the map'''

   @property
   def MAP_SIZE(self):
      return int(self.MAP_CENTER + 2*self.MAP_BORDER)

   MAP_GENERATOR                = None
   '''Specifies a user map generator. Uses default generator if unspecified.'''

   MAP_FORCE_GENERATION         = True
   '''Whether to regenerate and overwrite existing maps'''

   MAP_GENERATE_PREVIEWS        = False
   '''Whether map generation should also save .png previews (slow + large file size)'''

   MAP_PREVIEW_DOWNSCALE        = 1
   '''Downscaling factor for png previews'''


   ############################################################################
   ### Path Parameters
   PATH_ROOT                = os.path.dirname(nmmo.__file__)
   '''Global repository directory'''

   PATH_CWD                 = os.getcwd()
   '''Working directory'''

   PATH_RESOURCE            = os.path.join(PATH_ROOT, 'resource')
   '''Resource directory'''

   PATH_TILE                = os.path.join(PATH_RESOURCE, '{}.png')
   '''Tile path -- format me with tile name'''

   PATH_MAPS                = None
   '''Generated map directory'''

   PATH_MAP_SUFFIX          = 'map{}/map.npy'
   '''Map file name'''

   PATH_MAP_SUFFIX          = 'map{}/map.npy'
   '''Map file name'''


############################################################################
### Game Systems (Static Mixins)
class Terrain:
   '''Terrain Game System'''

   TERRAIN_SYSTEM_ENABLED       = True
   '''Game system flag'''

   TERRAIN_FLIP_SEED            = False
   '''Whether to negate the seed used for generation (useful for unique heldout maps)'''

   TERRAIN_FREQUENCY            = -3
   '''Base noise frequency range (log2 space)'''

   TERRAIN_FREQUENCY_OFFSET     = 7
   '''Noise frequency octave offset (log2 space)'''

   TERRAIN_LOG_INTERPOLATE_MIN  = -2 
   '''Minimum interpolation log-strength for noise frequencies'''

   TERRAIN_LOG_INTERPOLATE_MAX  = 0
   '''Maximum interpolation log-strength for noise frequencies'''

   TERRAIN_TILES_PER_OCTAVE     = 8
   '''Number of octaves sampled from log2 spaced TERRAIN_FREQUENCY range'''

   TERRAIN_LAVA                 = 0.0
   '''Noise threshold for lava generation'''

   TERRAIN_WATER                = 0.30
   '''Noise threshold for water generation'''

   TERRAIN_GRASS                = 0.70
   '''Noise threshold for grass'''

   TERRAIN_FOREST               = 0.85
   '''Noise threshold for forest'''


class Resource:
   '''Resource Game System'''

   RESOURCE_SYSTEM_ENABLED             = True
   '''Game system flag'''

   RESOURCE_BASE                       = 100
   '''Initial level and capacity for Hunting + Fishing resource skills'''

   RESOURCE_DEPLETION_RATE             = 5
   '''Depletion rate for food and water'''

   RESOURCE_STARVATION_RATE            = 10
   '''Damage per tick without food'''

   RESOURCE_DEHYDRATION_RATE           = 10
   '''Damage per tick without water'''

   RESOURCE_FOREST_CAPACITY            = 1
   '''Maximum number of harvests before a forest tile decays'''

   RESOURCE_FOREST_RESPAWN             = 0.025
   '''Probability that a harvested forest tile will regenerate each tick'''

   RESOURCE_HARVEST_RESTORE_FRACTION   = 1.0
   '''Fraction of maximum capacity restored upon collecting a resource'''

   RESOURCE_HEALTH_REGEN_THRESHOLD     = 0.5
   '''Fraction of maximum resource capacity required to regen health'''

   RESOURCE_HEALTH_RESTORE_FRACTION    = 0.1
   '''Fraction of health restored per tick when above half food+water'''


class Combat:
   '''Combat Game System'''

   COMBAT_SYSTEM_ENABLED              = True
   '''Game system flag'''

   COMBAT_FRIENDLY_FIRE               = True
   '''Whether agents with the same population index can hit each other'''

   COMBAT_SPAWN_IMMUNITY              = 20
   '''Agents older than this many ticks cannot attack agents younger than this many ticks'''

   COMBAT_WEAKNESS_MULTIPLIER         = 1.5
   '''Multiplier for super-effective attacks'''

   def COMBAT_DAMAGE_FORMULA(self, offense, defense, multiplier):
       '''Damage formula'''
       return int(multiplier * (offense * (15 / (15 + defense))))

   COMBAT_MELEE_DAMAGE                = 30
   '''Melee attack damage'''

   COMBAT_MELEE_REACH                 = 3
   '''Reach of attacks using the Melee skill'''

   COMBAT_RANGE_DAMAGE                = 30
   '''Range attack damage'''

   COMBAT_RANGE_REACH                 = 3
   '''Reach of attacks using the Range skill'''

   COMBAT_MAGE_DAMAGE                 = 30
   '''Mage attack damage'''

   COMBAT_MAGE_REACH                  = 3
   '''Reach of attacks using the Mage skill'''


class Progression:
   '''Progression Game System'''

   PROGRESSION_SYSTEM_ENABLED        = True
   '''Game system flag'''

   PROGRESSION_BASE_XP_SCALE         = 1
   '''Base XP awarded for each skill usage -- multiplied by skill level'''

   PROGRESSION_COMBAT_XP_SCALE       = 1
   '''Multiplier on top of XP_SCALE for Melee, Range, and Mage'''

   PROGRESSION_AMMUNITION_XP_SCALE   = 1
   '''Multiplier on top of XP_SCALE for Prospecting, Carving, and Alchemy'''

   PROGRESSION_CONSUMABLE_XP_SCALE   = 5
   '''Multiplier on top of XP_SCALE for Fishing and Herbalism'''

   PROGRESSION_LEVEL_MAX             = 10
   '''Max skill level'''

   PROGRESSION_MELEE_BASE_DAMAGE     = 0
   '''Base Melee attack damage'''

   PROGRESSION_MELEE_LEVEL_DAMAGE    = 5
   '''Bonus Melee attack damage per level'''

   PROGRESSION_RANGE_BASE_DAMAGE     = 0
   '''Base Range attack damage'''

   PROGRESSION_RANGE_LEVEL_DAMAGE    = 5
   '''Bonus Range attack damage per level'''

   PROGRESSION_MAGE_BASE_DAMAGE      = 0
   '''Base Mage attack damage '''

   PROGRESSION_MAGE_LEVEL_DAMAGE     = 5
   '''Bonus Mage attack damage per level'''

   PROGRESSION_BASE_DEFENSE          = 0
   '''Base defense'''

   PROGRESSION_LEVEL_DEFENSE         = 5
   '''Bonus defense per level'''


class NPC:
   '''NPC Game System'''

   NPC_SYSTEM_ENABLED                  = True
   '''Game system flag'''

   NPC_N                               = None
   '''Maximum number of NPCs spawnable in the environment'''

   NPC_SPAWN_ATTEMPTS                  = 25
   '''Number of NPC spawn attempts per tick'''

   NPC_SPAWN_AGGRESSIVE                = 0.80
   '''Percentage distance threshold from spawn for aggressive NPCs'''

   NPC_SPAWN_NEUTRAL                   = 0.50
   '''Percentage distance threshold from spawn for neutral NPCs'''

   NPC_SPAWN_PASSIVE                   = 0.00
   '''Percentage distance threshold from spawn for passive NPCs'''
   
   NPC_LEVEL_MIN                       = 1
   '''Minimum NPC level'''

   NPC_LEVEL_MAX                       = 10
   '''Maximum NPC level'''

   NPC_BASE_DEFENSE                    = 0
   '''Base NPC defense'''

   NPC_LEVEL_DEFENSE                   = 30
   '''Bonus NPC defense per level'''

   NPC_BASE_DAMAGE                     = 15
   '''Base NPC damage'''

   NPC_LEVEL_DAMAGE                    = 30
   '''Bonus NPC damage per level'''


class Item:
   '''Inventory Game System'''

   ITEM_SYSTEM_ENABLED                 = True
   '''Game system flag'''

   ITEM_N                              = 17
   '''Number of unique base item classes'''

   ITEM_INVENTORY_CAPACITY             = 12
   '''Number of inventory spaces'''

   @property
   def ITEM_N_OBS(self):
       '''Number of distinct item observations'''
       return self.ITEM_N * self.NPC_LEVEL_MAX
       #return self.INVENTORY_CAPACITY


class Equipment:
   '''Equipment Game System'''

   EQUIPMENT_SYSTEM_ENABLED             = True
   '''Game system flag'''

   WEAPON_DROP_PROB = 0.025
   '''Chance of getting a weapon while harvesting ammunition'''

   EQUIPMENT_WEAPON_BASE_DAMAGE         = 15
   '''Base weapon damage'''

   EQUIPMENT_WEAPON_LEVEL_DAMAGE        = 15
   '''Added weapon damage per level'''

   EQUIPMENT_AMMUNITION_BASE_DAMAGE     = 15
   '''Base ammunition damage'''

   EQUIPMENT_AMMUNITION_LEVEL_DAMAGE    = 15
   '''Added ammunition damage per level'''

   EQUIPMENT_TOOL_BASE_DEFENSE          = 30
   '''Base tool defense'''

   EQUIPMENT_TOOL_LEVEL_DEFENSE         = 0
   '''Added tool defense per level'''

   EQUIPMENT_ARMOR_BASE_DEFENSE         = 0
   '''Base armor defense'''

   EQUIPMENT_ARMOR_LEVEL_DEFENSE        = 10
   '''Base equipment defense'''


class Profession:
   '''Profession Game System'''

   PROFESSION_SYSTEM_ENABLED           = True
   '''Game system flag'''

   PROFESSION_TREE_CAPACITY            = 1
   '''Maximum number of harvests before a tree tile decays'''

   PROFESSION_TREE_RESPAWN             = 0.105
   '''Probability that a harvested tree tile will regenerate each tick'''

   PROFESSION_ORE_CAPACITY             = 1
   '''Maximum number of harvests before an ore tile decays'''

   PROFESSION_ORE_RESPAWN              = 0.10
   '''Probability that a harvested ore tile will regenerate each tick'''

   PROFESSION_CRYSTAL_CAPACITY         = 1
   '''Maximum number of harvests before a crystal tile decays'''

   PROFESSION_CRYSTAL_RESPAWN          = 0.10
   '''Probability that a harvested crystal tile will regenerate each tick'''

   PROFESSION_HERB_CAPACITY            = 1
   '''Maximum number of harvests before an herb tile decays'''

   PROFESSION_HERB_RESPAWN             = 0.01
   '''Probability that a harvested herb tile will regenerate each tick'''

   PROFESSION_FISH_CAPACITY            = 1
   '''Maximum number of harvests before a fish tile decays'''

   PROFESSION_FISH_RESPAWN             = 0.01
   '''Probability that a harvested fish tile will regenerate each tick'''

   @staticmethod
   def PROFESSION_CONSUMABLE_RESTORE(level):
       return 50 + 5*level


class Exchange:
   '''Exchange Game System'''

   EXCHANGE_SYSTEM_ENABLED             = True
   '''Game system flag'''

   @property
   def EXCHANGE_N_OBS(self):
       '''Number of distinct item observations'''
       return self.ITEM_N * self.NPC_LEVEL_MAX

class Communication:
   '''Exchange Game System'''

   COMMUNICATION_SYSTEM_ENABLED             = True
   '''Game system flag'''

   @property
   def COMMUNICATION_NUM_TOKENS(self):
       '''Number of distinct item observations'''
       return self.ITEM_N * self.NPC_LEVEL_MAX


class AllGameSystems(Terrain, Resource, Combat, NPC, Progression, Item, Equipment, Profession, Exchange, Communication): pass


############################################################################
### Config presets
class Small(Config):
   '''A small config for debugging and experiments with an expensive outer loop'''

   PATH_MAPS                    = 'maps/small' 

   PLAYER_N                     = 64
   PLAYER_SPAWN_ATTEMPTS        = 1

   MAP_PREVIEW_DOWNSCALE        = 4
   MAP_CENTER                   = 32

   TERRAIN_LOG_INTERPOLATE_MIN  = 0

   NPC_N                        = 32
   NPC_LEVEL_MAX                = 5
   NPC_LEVEL_SPREAD             = 1

   PROGRESSION_SPAWN_CLUSTERS   = 4
   PROGRESSION_SPAWN_UNIFORMS   = 16

   HORIZON                      = 128


class Medium(Config):
   '''A medium config suitable for most academic-scale research'''

   PATH_MAPS                    = 'maps/medium' 

   PLAYER_N                     = 256
   PLAYER_SPAWN_ATTEMPTS        = 2

   MAP_PREVIEW_DOWNSCALE        = 16
   MAP_CENTER                   = 128

   NPC_N                        = 128
   NPC_LEVEL_MAX                = 10
   NPC_LEVEL_SPREAD             = 1

   PROGRESSION_SPAWN_CLUSTERS   = 64
   PROGRESSION_SPAWN_UNIFORMS   = 256

   HORIZON                      = 1024


class Large(Config):
   '''A large config suitable for large-scale research or fast models'''

   PATH_MAPS                    = 'maps/large' 

   PLAYER_N                     = 2048
   PLAYER_SPAWN_ATTEMPTS        = 16

   MAP_PREVIEW_DOWNSCALE        = 64
   MAP_CENTER                   = 1024

   NPC_N                        = 1024
   NPC_LEVEL_MAX                = 15
   NPC_LEVEL_SPREAD             = 3

   PROGRESSION_SPAWN_CLUSTERS   = 1024
   PROGRESSION_SPAWN_UNIFORMS   = 4096

   HORIZON                 = 8192


class Default(Medium, AllGameSystems): pass<|MERGE_RESOLUTION|>--- conflicted
+++ resolved
@@ -199,12 +199,9 @@
    PLAYER_N                     = None                  
    '''Maximum number of players spawnable in the environment'''
 
-<<<<<<< HEAD
-=======
    PLAYER_N_OBS                 = 100
    '''Number of distinct agent observations'''
 
->>>>>>> 7b191cfa
    @property
    def PLAYER_POLICIES(self):
       '''Number of player policies'''
@@ -224,7 +221,7 @@
    PLAYER_DEATH_FOG             = None
    '''How long before spawning death fog. None for no death fog'''
 
-<<<<<<< HEAD
+
    ############################################################################
    ### Agent Parameters                                                   
    IMMORTAL = False
@@ -232,13 +229,12 @@
 
    BASE_HEALTH                = 10
    '''Initial Constitution level and agent health'''
-=======
+
    PLAYER_DEATH_FOG_SPEED       = 1
    '''Number of tiles per tick that the fog moves in'''
 
    PLAYER_DEATH_FOG_FINAL_SIZE  = 8
    '''Number of tiles from the center that the fog stops'''
->>>>>>> 7b191cfa
 
    RESPAWN = False
 
