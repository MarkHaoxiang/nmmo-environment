from pdb import set_trace as T
import numpy as np

import functools
from collections import defaultdict

import gym
from pettingzoo import ParallelEnv

import pickle
import lz4.block

import nmmo
from nmmo import entity, core, emulation
from nmmo.core import terrain
from nmmo.lib import log
from nmmo.infrastructure import DataType
from nmmo.systems import item as Item
<<<<<<< HEAD

class Replay:
    def __init__(self, config):
        self.packets = []
        self.map     = None

        if config is not None:
            self.path = config.SAVE_REPLAY + '.replay'

        self._i = 0

    def update(self, packet):
        data = {}
        for key, val in packet.items():
            if key == 'environment':
                self.map = val
                continue
            if key == 'config':
                continue

            data[key] = val

        self.packets.append(data)

    def save(self):
        data = {
            'map': self.map,
            'packets': self.packets}

        data = lz4.block.compress(pickle.dumps(data))
        with open(self.path, 'wb') as out:
            out.write(data)

    @classmethod
    def load(cls, path):
        with open(path, 'rb') as fp:
            data = fp.read()

        data = pickle.loads(lz4.block.decompress(data))
        replay = Replay(None)
        replay.map = data['map']
        replay.packets = data['packets']
        return replay

    def render(self):
        from nmmo.websocket import Application
        client = Application(realm=None)
        for packet in self:
            client.update(packet)

    def __iter__(self):
        self._i = 0
        return self

    def __next__(self):
        if self._i >= len(self.packets):
            raise StopIteration
        packet = self.packets[self._i]
        packet['environment'] = self.map
        self._i += 1
        return packet

=======
>>>>>>> 4f89ef37

class Env(ParallelEnv):
   '''Environment wrapper for Neural MMO using the Parallel PettingZoo API

   Neural MMO provides complex environments featuring structured observations/actions,
   variably sized agent populations, and long time horizons. Usage in conjunction
   with RLlib as demonstrated in the /projekt wrapper is highly recommended.'''

   metadata = {'render.modes': ['human'], 'name': 'neural-mmo'}

   def __init__(self, config=None):
      '''
      Args:
         config : A forge.blade.core.Config object or subclass object
      '''
      super().__init__()

      if config is None:
          config = nmmo.config.Default()

      assert isinstance(config, nmmo.config.Config), f'Config {config} is not a config instance (did you pass the class?)'

      if not config.PLAYERS:
          from nmmo import agent
          config.PLAYERS = [agent.Random]

      if not config.MAP_GENERATOR:
          config.MAP_GENERATOR = terrain.MapGenerator

      self.realm      = core.Realm(config)
      self.registry   = nmmo.OverlayRegistry(config, self)
    
      self.config     = config
      self.overlay    = None
      self.overlayPos = [256, 256]
      self.client     = None
      self.obs        = None

      self.has_reset  = False
      
      # Populate dummy ob
      self.dummy_ob   = None
      self.observation_space(0)

      if self.config.SAVE_REPLAY:
         self.replay = Replay(config)

      if config.EMULATE_CONST_PLAYER_N:
         self.possible_agents = [i for i in range(1, config.PLAYER_N + 1)]

      # Flat index actions
      if config.EMULATE_FLAT_ATN:
         self.flat_actions = emulation.pack_atn_space(config)

   @functools.lru_cache(maxsize=None)
   def observation_space(self, agent: int):
      '''Neural MMO Observation Space

      Args:
         agent: Agent ID

      Returns:
         observation: gym.spaces object contained the structured observation
         for the specified agent. Each visible object is represented by
         continuous and discrete vectors of attributes. A 2-layer attentional
         encoder can be used to convert this structured observation into
         a flat vector embedding.'''

      observation = {}
      for entity in sorted(nmmo.Serialized.values()):
         if not entity.enabled(self.config):
            continue

         rows       = entity.N(self.config)
         continuous = 0
         discrete   = 0

         for _, attr in entity:
            if attr.DISCRETE:
               discrete += 1
            if attr.CONTINUOUS:
               continuous += 1

         name = entity.__name__
         observation[name] = {
<<<<<<< HEAD
               'Continuous': gym.spaces.Box(
                        low=-2**20, high=2**20,
                        shape=(rows, continuous),
                        dtype=DataType.CONTINUOUS),
               'Discrete'  : gym.spaces.Box(
                        low=0, high=4096,
                        shape=(rows, discrete),
                        dtype=DataType.DISCRETE)}

         #TODO: Find a way to automate this
         if name == 'Entity':
            observation['Entity']['N'] = gym.spaces.Box(
                    low=0, high=self.config.PLAYER_N_OBS,
                    shape=(1,), dtype=DataType.DISCRETE)
         if name == 'Tile':
            observation['Tile']['N'] = gym.spaces.Box(
                    low=0, high=self.config.PLAYER_VISION_DIAMETER,
                    shape=(1,), dtype=DataType.DISCRETE)
=======
               'Continuous': gym.spaces.Box(low=-2**20, high=2**20, shape=(rows, continuous), dtype=DataType.CONTINUOUS),
               'Discrete'  : gym.spaces.Box(low=0, high=4096, shape=(rows, discrete), dtype=DataType.DISCRETE)}

         #TODO: Find a way to automate this
         if name == 'Entity':
            observation['Entity']['N'] = gym.spaces.Box(low=0, high=self.config.PLAYER_N_OBS, shape=(1,), dtype=DataType.DISCRETE)
>>>>>>> 4f89ef37
         elif name == 'Item':
            observation['Item']['N']   = gym.spaces.Box(low=0, high=self.config.ITEM_N_OBS, shape=(1,), dtype=DataType.DISCRETE)
         elif name == 'Market':
            observation['Market']['N'] = gym.spaces.Box(low=0, high=self.config.EXCHANGE_N_OBS, shape=(1,), dtype=DataType.DISCRETE)

         observation[name] = gym.spaces.Dict(observation[name])

      observation   = gym.spaces.Dict(observation)

      if not self.dummy_ob:
         self.dummy_ob = observation.sample()
         for ent_key, ent_val in self.dummy_ob.items():
             for attr_key, attr_val in ent_val.items():
                 self.dummy_ob[ent_key][attr_key] *= 0                


      if not self.config.EMULATE_FLAT_OBS:
         return observation

      return emulation.pack_obs_space(observation)

   @functools.lru_cache(maxsize=None)
   def action_space(self, agent):
      '''Neural MMO Action Space

      Args:
         agent: Agent ID

      Returns:
         actions: gym.spaces object contained the structured actions
         for the specified agent. Each action is parameterized by a list
         of discrete-valued arguments. These consist of both fixed, k-way
         choices (such as movement direction) and selections from the
         observation space (such as targeting)'''

      if self.config.EMULATE_FLAT_ATN:
         lens = []
         for atn in nmmo.Action.edges(self.config):
             for arg in atn.edges:
                 lens.append(arg.N(self.config))
         return gym.spaces.MultiDiscrete(lens)
         #return gym.spaces.Discrete(len(self.flat_actions))

      actions = {}
      for atn in sorted(nmmo.Action.edges(self.config)):
         actions[atn] = {}
         for arg in sorted(atn.edges):
            n                 = arg.N(self.config)
            actions[atn][arg] = gym.spaces.Discrete(n)

         actions[atn] = gym.spaces.Dict(actions[atn])

      return gym.spaces.Dict(actions)

   ############################################################################
   ### Core API
   def reset(self, idx=None, step=True):
      '''OpenAI Gym API reset function

      Loads a new game map and returns initial observations

      Args:
         idx: Map index to load. Selects a random map by default

         step: Whether to step the environment and return initial obs

      Returns:
         obs: Initial obs if step=True, None otherwise 

      Notes:
         Neural MMO simulates a persistent world. Ideally, you should reset
         the environment only once, upon creation. In practice, this approach
         limits the number of parallel environment simulations to the number
         of CPU cores available. At small and medium hardware scale, we
         therefore recommend the standard approach of resetting after a long
         but finite horizon: ~1000 timesteps for small maps and
         5000+ timesteps for large maps

      Returns:
         observations, as documented by step()
      '''
      self.has_reset = True

      self.actions = {}
      self.dead    = []

      if idx is None:
         idx = np.random.randint(self.config.MAP_N) + 1

      self.worldIdx = idx
      self.realm.reset(idx)

      if step:
         self.obs, _, _, _ = self.step({})

      return self.obs

   def close(self):
       '''For conformity with the PettingZoo API only; rendering is external'''
       pass

   def step(self, actions):
      '''Simulates one game tick or timestep

      Args:
         actions: A dictionary of agent decisions of format::

               {
                  agent_1: {
                     action_1: [arg_1, arg_2],
                     action_2: [...],
                     ...
                  },
                  agent_2: {
                     ...
                  },
                  ...
               }

            Where agent_i is the integer index of the i\'th agent 

            The environment only evaluates provided actions for provided
            agents. Unprovided action types are interpreted as no-ops and
            illegal actions are ignored

            It is also possible to specify invalid combinations of valid
            actions, such as two movements or two attacks. In this case,
            one will be selected arbitrarily from each incompatible sets.

            A well-formed algorithm should do none of the above. We only
            Perform this conditional processing to make batched action
            computation easier.

      Returns:
         (dict, dict, dict, None):

         observations:
            A dictionary of agent observations of format::

               {
                  agent_1: obs_1,
                  agent_2: obs_2,
                  ...
               }

            Where agent_i is the integer index of the i\'th agent and
            obs_i is specified by the observation_space function.
           
         rewards:
            A dictionary of agent rewards of format::

               {
                  agent_1: reward_1,
                  agent_2: reward_2,
                  ...
               }

            Where agent_i is the integer index of the i\'th agent and
            reward_i is the reward of the i\'th' agent.

            By default, agents receive -1 reward for dying and 0 reward for
            all other circumstances. Override Env.reward to specify
            custom reward functions
 
         dones:
            A dictionary of agent done booleans of format::

               {
                  agent_1: done_1,
                  agent_2: done_2,
                  ...
               }

            Where agent_i is the integer index of the i\'th agent and
            done_i is a boolean denoting whether the i\'th agent has died.

            Note that obs_i will be a garbage placeholder if done_i is true.
            This is provided only for conformity with PettingZoo. Your
            algorithm should not attempt to leverage observations outside of
            trajectory bounds. You can omit garbage obs_i values by setting
            omitDead=True.

         infos:
            A dictionary of agent infos of format:

               {
                  agent_1: None,
                  agent_2: None,
                  ...
               }

            Provided for conformity with PettingZoo
      '''
      assert self.has_reset, 'step before reset'

      if self.config.RENDER or self.config.SAVE_REPLAY:
          packet = {
                'config': self.config,
                'pos': self.overlayPos,
                'wilderness': 0
                }

          packet = {**self.realm.packet(), **packet}

          if self.overlay is not None:
             packet['overlay'] = self.overlay
             self.overlay      = None

          self.packet = packet

          if self.config.SAVE_REPLAY:
              self.replay.update(packet)

      #Preprocess actions for neural models
      for entID in list(actions.keys()):
         #TODO: Should this silently fail? Warning level options?
         if entID not in self.realm.players:
            continue

         ent = self.realm.players[entID]

         # Fix later -- don't allow action inputs for scripted agents
         if ent.agent.scripted:
             continue

         if not ent.alive:
            continue

         if self.config.EMULATE_FLAT_ATN:
            ent_action = {}
            idx = 0
            for atn in nmmo.Action.edges(self.config):
                ent_action[atn] = {}
                for arg in atn.edges:
                    ent_action[atn][arg] = actions[entID][idx]
                    idx += 1
            actions[entID] = ent_action

         self.actions[entID] = {}
         for atn, args in actions[entID].items():
            self.actions[entID][atn] = {}
            drop = False
            for arg, val in args.items():
               if arg.argType == nmmo.action.Fixed:
                  self.actions[entID][atn][arg] = arg.edges[val]
               elif arg == nmmo.action.Target:
                  if val >= len(ent.targets):
                      drop = True
                      continue
                  targ = ent.targets[val]
                  self.actions[entID][atn][arg] = self.realm.entity(targ)
<<<<<<< HEAD
               elif atn in (nmmo.action.Sell, nmmo.action.Use) and arg == nmmo.action.Item:
=======
               elif arg == nmmo.action.Item:
>>>>>>> 4f89ef37
                  if val >= len(ent.inventory.dataframeKeys):
                      drop = True
                      continue
                  itm = [e for e in ent.inventory._item_references][val]
<<<<<<< HEAD
                  if type(itm) == Item.Gold:
                      drop = True
                      continue
                  self.actions[entID][atn][arg] = itm
               elif atn == nmmo.action.Buy and arg == nmmo.action.Item:
                  if val >= len(self.realm.exchange.dataframeKeys):
                      drop = True
                      continue
                  itm = self.realm.exchange.dataframeVals[val]
=======
>>>>>>> 4f89ef37
                  self.actions[entID][atn][arg] = itm
               elif __debug__: #Fix -inf in classifier and assert err on bad atns
                  assert False, f'{arg} invalid'

            # Cull actions with bad args
            if drop and atn in self.actions[entID]:
                del self.actions[entID][atn]

      #Step: Realm, Observations, Logs
      self.dead    = self.realm.step(self.actions)
      self.actions = {}
      self.obs     = {}
      infos        = {}

      obs, rewards, dones, self.raw = {}, {}, {}, {}
      for entID, ent in self.realm.players.items():
         ob = self.realm.dataframe.get(ent)
         self.obs[entID] = ob
         if ent.agent.scripted:
            atns = ent.agent(ob)
            for atn, args in atns.items():
               for arg, val in args.items():
                  atns[atn][arg] = arg.deserialize(self.realm, ent, val)
            self.actions[entID] = atns
         else:
            obs[entID]     = ob
            rewards[entID], infos[entID] = self.reward(ent)
            dones[entID]   = False

      self.log_env()
      for entID, ent in self.dead.items():
         self.log_player(ent)

      self.realm.exchange.step()

<<<<<<< HEAD
      for entID,ent in self.dead.items():
=======
      for entID, ent in self.dead.items():
>>>>>>> 4f89ef37
         if ent.agent.scripted:
            continue
         rewards[ent.entID], infos[ent.entID] = self.reward(ent)

         dones[ent.entID] = False #TODO: Is this correct behavior?
         if not self.config.EMULATE_CONST_HORIZON and not self.config.RESPAWN:
            dones[ent.entID] = True

         obs[ent.entID]     = self.dummy_ob

      if self.config.EMULATE_CONST_PLAYER_N:
         emulation.pad_const_nent(self.config, self.dummy_ob, obs, rewards, dones, infos)

      if self.config.EMULATE_FLAT_OBS:
         obs = nmmo.emulation.pack_obs(obs)

      if self.config.EMULATE_CONST_HORIZON:
         assert self.realm.tick <= self.config.HORIZON
         if self.realm.tick == self.config.HORIZON:
            emulation.const_horizon(dones)

      if not len(self.realm.players.items()):
         emulation.const_horizon(dones)

      #Pettingzoo API
      self.agents = list(self.realm.players.keys())

      self.obs = obs
      return obs, rewards, dones, infos

   ############################################################################
   ### Logging
   def log_env(self) -> None:
      '''Logs player data upon death

      This function is called automatically once per environment step
      to compute summary stats. You should not call it manually.
      Instead, override this method to customize logging.
      '''
      pass

<<<<<<< HEAD
   def log_player(self, player) -> None:
      '''Logs player data upon death

      This function is called automatically when an agent dies
      to compute summary stats. You should not call it manually.
      Instead, override this method to customize logging.

      Args:
         player: An agent
      '''

      name = player.agent.policy
      config = self.config
      quill  = self.realm.quill
      policy = player.policy

      # Basic stats
      quill.log_player(f'{policy}_Lifetime',  player.history.timeAlive.val)

      # Duplicated task reward with/without name for SR calc
      if player.diary:
         if player.agent.scripted:
            player.diary.update(self.realm, player)

         quill.log_player(f'{policy}_Tasks_Completed', player.diary.completed)
         quill.log_player(f'{policy}_Task_Reward',     player.diary.cumulative_reward)
         quill.log_player(f'Task_Reward',     player.diary.cumulative_reward)

         for achievement in player.diary.achievements:
            quill.log_player(achievement.name, float(achievement.completed))
      else:
         quill.log_player(f'{policy}_Task_Reward', player.history.timeAlive.val)
         quill.log_player(f'Task_Reward', player.history.timeAlive.val)

      # Skills
      if config.PROGRESSION_SYSTEM_ENABLED:
         if config.COMBAT_SYSTEM_ENABLED:
            quill.log_player(f'{policy}_Mage_Level',  player.skills.mage.level.val)
            quill.log_player(f'{policy}_Range_Level', player.skills.range.level.val)
            quill.log_player(f'{policy}_Melee_Level', player.skills.melee.level.val)
         if config.PROFESSION_SYSTEM_ENABLED:
            quill.log_player(f'{policy}_Fishing',     player.skills.fishing.level.val)
            quill.log_player(f'{policy}_Herbalism',   player.skills.herbalism.level.val)
            quill.log_player(f'{policy}_Prospecting', player.skills.prospecting.level.val)
            quill.log_player(f'{policy}_Carving',     player.skills.carving.level.val)
            quill.log_player(f'{policy}_Alchemy',     player.skills.alchemy.level.val)
         if config.EQUIPMENT_SYSTEM_ENABLED:
            held_item = player.inventory.equipment.held
            if isinstance(held_item, Item.Weapon):
               quill.log_player(f'{policy}_Weapon_Level', held_item.level.val)
               quill.log_player(f'{policy}_Tool_Level', 0)
            elif isinstance(held_item, Item.Tool):
               quill.log_player(f'{policy}_Weapon_Level', 0)
               quill.log_player(f'{policy}_Tool_Level', held_item.level.val)
            else:
               quill.log_player(f'{policy}_Weapon_Level', 0)
               quill.log_player(f'{policy}_Tool_Level', 0)
            quill.log_player(f'{policy}_Item_Level',   player.equipment.total(lambda e: e.level))

      '''
      key = '{}_Market_{}_{}'
      for item, listing in self.realm.exchange.items.items():
          quill.stat(key.format(policy, 'Price', item.__name__), listing.price())
          quill.stat(key.format(policy, 'Level', item.__name__), listing.level())
          quill.stat(key.format(policy, 'Volume', item.__name__), listing.volume)
          quill.stat(key.format(policy, 'Supply', item.__name__), listing.supply())
          quill.stat(key.format(policy, 'Value', item.__name__), listing.value())
      '''

      # Item usage
      if config.PROFESSION_SYSTEM_ENABLED:
         quill.log_player(f'{policy}_Ration_Consumed',   player.ration_consumed)
         quill.log_player(f'{policy}_Poultice_Consumed', player.poultice_consumed)
         quill.log_player(f'{policy}_Ration_Level',      player.ration_level_consumed)
         quill.log_player(f'{policy}_Poultice_Level',    player.poultice_level_consumed)

      # Market
      if config.EXCHANGE_SYSTEM_ENABLED:
         wealth = [p.inventory.gold.quantity.val for _, p in self.realm.players.items()]
         quill.log_player(f'{policy}_Wealth',       player.inventory.gold.quantity.val)
         quill.log_player(f'{policy}_Market_Sells', player.sells)
         quill.log_player(f'{policy}_Market_Buys',  player.buys)

      # Used for SR
      quill.log_player('PolicyID', player.agent.policyID)
      if player.diary:
         quill.log_player(f'Task_Reward', player.diary.cumulative_reward)
=======
      config = self.config
      quill  = self.quill
      policy = ent.policy

      # Basic stats
      quill.stat(f'{policy}_Lifetime',  ent.history.timeAlive.val)

      # Tasks
      if ent.diary:
         if ent.agent.scripted:
            ent.diary.update(self.realm, ent)

         quill.stat(f'{policy}_Tasks_Completed', ent.diary.completed)
         quill.stat(f'{policy}_Task_Reward', ent.diary.cumulative_reward)
         for achievement in ent.diary.achievements:
            quill.stat(achievement.name, float(achievement.completed))
      else:
         quill.stat(f'{policy}_Task_Reward', ent.history.timeAlive.val)

      # Skills
      if config.PROGRESSION_SYSTEM_ENABLED:
         if config.COMBAT_SYSTEM_ENABLED:
            quill.stat(f'{policy}_Mage_Level',  ent.skills.mage.level.val)
            quill.stat(f'{policy}_Range_Level', ent.skills.range.level.val)
            quill.stat(f'{policy}_Melee_Level', ent.skills.melee.level.val)
         if config.PROFESSION_SYSTEM_ENABLED:
            quill.stat(f'{policy}_Fishing',     ent.skills.fishing.level.val)
            quill.stat(f'{policy}_Herbalism',   ent.skills.herbalism.level.val)
            quill.stat(f'{policy}_Prospecting', ent.skills.prospecting.level.val)
            quill.stat(f'{policy}_Carving',     ent.skills.carving.level.val)
            quill.stat(f'{policy}_Alchemy',     ent.skills.alchemy.level.val)
         if config.EQUIPMENT_SYSTEM_ENABLED:
            held_item = ent.inventory.equipment.held
            if isinstance(held_item, Item.Weapon):
               quill.stat(f'{policy}_Weapon_Level', held_item.level.val)
               quill.stat(f'{policy}_Tool_Level', 0)
            elif isinstance(held_item, Item.Tool):
               quill.stat(f'{policy}_Weapon_Level', 0)
               quill.stat(f'{policy}_Tool_Level', held_item.level.val)
            else:
               quill.stat(f'{policy}_Weapon_Level', 0)
               quill.stat(f'{policy}_Tool_Level', 0)
            quill.stat(f'{policy}_Item_Level',   ent.equipment.total(lambda e: e.level))

      '''
      key = '{}_Market_{}_{}'
      for item, listing in self.realm.exchange.items.items():
          quill.stat(key.format(policy, 'Price', item.__name__), listing.price())
          quill.stat(key.format(policy, 'Level', item.__name__), listing.level())
          quill.stat(key.format(policy, 'Volume', item.__name__), listing.volume)
          quill.stat(key.format(policy, 'Supply', item.__name__), listing.supply())
          quill.stat(key.format(policy, 'Value', item.__name__), listing.value())
      '''

      # Item usage
      if config.PROFESSION_SYSTEM_ENABLED:
         quill.stat(f'{policy}_Ration_Consumed',   ent.ration_consumed)
         quill.stat(f'{policy}_Poultice_Consumed', ent.poultice_consumed)
         quill.stat(f'{policy}_Ration_Level',      ent.ration_level_consumed)
         quill.stat(f'{policy}_Poultice_Level',    ent.poultice_level_consumed)


      # Market
      if config.EXCHANGE_SYSTEM_ENABLED:
         wealth = [p.inventory.gold.quantity.val for _, p in self.realm.players.items()]
         quill.stat(f'{policy}_Wealth',       ent.inventory.gold.quantity.val)
         quill.stat(f'{policy}_Market_Sells', ent.sells)
         quill.stat(f'{policy}_Market_Buys',  ent.buys)

      # Used for SR
      quill.stat('PolicyID', ent.agent.policyID)
>>>>>>> 4f89ef37

   def terminal(self):
      '''Logs currently alive agents and returns all collected logs

      Automatic log calls occur only when agents die. To evaluate agent
      performance over a fixed horizon, you will need to include logs for
      agents that are still alive at the end of that horizon. This function
      performs that logging and returns the associated a data structure
      containing logs for the entire evaluation

      Args:
         ent: An agent

      Returns:
         Log datastructure
      '''

      for entID, ent in self.realm.players.entities.items():
         self.log_player(ent)

      if self.config.SAVE_REPLAY:
         self.replay.save()

      return self.realm.quill.packet

   ############################################################################
   ### Override hooks
   def reward(self, player):
      '''Computes the reward for the specified agent

      Override this method to create custom reward functions. You have full
      access to the environment state via self.realm. Our baselines do not
      modify this method; specify any changes when comparing to baselines

      Args:
         player: player object

      Returns:
         reward:
            The reward for the actions on the previous timestep of the
            entity identified by entID.
      '''
      info = {'population': player.pop}
 
      if player.entID not in self.realm.players:
         return -1, info

      if not player.diary:
         return 0, info

      achievement_rewards = player.diary.update(self.realm, player)
      reward = sum(achievement_rewards.values())

      info = {**info, **achievement_rewards}
      return reward, info
      

   ############################################################################
   ### Client data
   def render(self, mode='human') -> None:
      '''Data packet used by the renderer

      Returns:
         packet: A packet of data for the client
      '''

      assert self.has_reset, 'render before reset'
      packet = self.packet

      if not self.client:
         from nmmo.websocket import Application
         self.client = Application(self) 

      pos, cmd = self.client.update(packet)
      self.registry.step(self.obs, pos, cmd)

   def register(self, overlay) -> None:
      '''Register an overlay to be sent to the client

      The intended use of this function is: User types overlay ->
      client sends cmd to server -> server computes overlay update -> 
      register(overlay) -> overlay is sent to client -> overlay rendered

      Args:
         values: A map-sized (self.size) array of floating point values
      '''
      err = 'overlay must be a numpy array of dimension (*(env.size), 3)'
      assert type(overlay) == np.ndarray, err
      self.overlay = overlay.tolist()

   def dense(self):
      '''Simulates an agent on every tile and returns observations

      This method is used to compute per-tile visualizations across the
      entire map simultaneously. To do so, we spawn agents on each tile
      one at a time. We compute the observation for each agent, delete that
      agent, and go on to the next one. In this fashion, each agent receives
      an observation where it is the only agent alive. This allows us to
      isolate potential influences from observations of nearby agents

      This function is slow, and anything you do with it is probably slower.
      As a concrete example, consider that we would like to visualize a
      learned agent value function for the entire map. This would require
      computing a forward pass for one agent per tile. To cut down on
      computation costs, we omit lava tiles from this method

      Returns:
         (dict, dict):

         observations:
            A dictionary of agent observations as specified by step()

         ents:
            A corresponding dictionary of agents keyed by their entID
      '''
      config  = self.config
      R, C    = self.realm.map.tiles.shape

      entID   = 100000
      pop     = 0
      name    = "Value"
      color   = (255, 255, 255)


      observations, ents = {}, {}
      for r in range(R):
         for c in range(C):
            tile    = self.realm.map.tiles[r, c]
            if not tile.habitable:
               continue

            current = tile.ents
            n       = len(current)
            if n == 0:
               ent = entity.Player(self.realm, (r, c), entID, pop, name, color)
            else:
               ent = list(current.values())[0]

            obs = self.realm.dataframe.get(ent)
            if n == 0:
               self.realm.dataframe.remove(nmmo.Serialized.Entity, entID, ent.pos)

            observations[entID] = obs
            ents[entID] = ent
            entID += 1

      return observations, ents<|MERGE_RESOLUTION|>--- conflicted
+++ resolved
@@ -16,7 +16,7 @@
 from nmmo.lib import log
 from nmmo.infrastructure import DataType
 from nmmo.systems import item as Item
-<<<<<<< HEAD
+
 
 class Replay:
     def __init__(self, config):
@@ -79,8 +79,6 @@
         self._i += 1
         return packet
 
-=======
->>>>>>> 4f89ef37
 
 class Env(ParallelEnv):
    '''Environment wrapper for Neural MMO using the Parallel PettingZoo API
@@ -166,7 +164,6 @@
 
          name = entity.__name__
          observation[name] = {
-<<<<<<< HEAD
                'Continuous': gym.spaces.Box(
                         low=-2**20, high=2**20,
                         shape=(rows, continuous),
@@ -181,18 +178,10 @@
             observation['Entity']['N'] = gym.spaces.Box(
                     low=0, high=self.config.PLAYER_N_OBS,
                     shape=(1,), dtype=DataType.DISCRETE)
-         if name == 'Tile':
+         elif name == 'Tile':
             observation['Tile']['N'] = gym.spaces.Box(
                     low=0, high=self.config.PLAYER_VISION_DIAMETER,
                     shape=(1,), dtype=DataType.DISCRETE)
-=======
-               'Continuous': gym.spaces.Box(low=-2**20, high=2**20, shape=(rows, continuous), dtype=DataType.CONTINUOUS),
-               'Discrete'  : gym.spaces.Box(low=0, high=4096, shape=(rows, discrete), dtype=DataType.DISCRETE)}
-
-         #TODO: Find a way to automate this
-         if name == 'Entity':
-            observation['Entity']['N'] = gym.spaces.Box(low=0, high=self.config.PLAYER_N_OBS, shape=(1,), dtype=DataType.DISCRETE)
->>>>>>> 4f89ef37
          elif name == 'Item':
             observation['Item']['N']   = gym.spaces.Box(low=0, high=self.config.ITEM_N_OBS, shape=(1,), dtype=DataType.DISCRETE)
          elif name == 'Market':
@@ -444,16 +433,11 @@
                       continue
                   targ = ent.targets[val]
                   self.actions[entID][atn][arg] = self.realm.entity(targ)
-<<<<<<< HEAD
                elif atn in (nmmo.action.Sell, nmmo.action.Use) and arg == nmmo.action.Item:
-=======
-               elif arg == nmmo.action.Item:
->>>>>>> 4f89ef37
                   if val >= len(ent.inventory.dataframeKeys):
                       drop = True
                       continue
                   itm = [e for e in ent.inventory._item_references][val]
-<<<<<<< HEAD
                   if type(itm) == Item.Gold:
                       drop = True
                       continue
@@ -463,8 +447,6 @@
                       drop = True
                       continue
                   itm = self.realm.exchange.dataframeVals[val]
-=======
->>>>>>> 4f89ef37
                   self.actions[entID][atn][arg] = itm
                elif __debug__: #Fix -inf in classifier and assert err on bad atns
                   assert False, f'{arg} invalid'
@@ -500,11 +482,7 @@
 
       self.realm.exchange.step()
 
-<<<<<<< HEAD
-      for entID,ent in self.dead.items():
-=======
       for entID, ent in self.dead.items():
->>>>>>> 4f89ef37
          if ent.agent.scripted:
             continue
          rewards[ent.entID], infos[ent.entID] = self.reward(ent)
@@ -546,7 +524,6 @@
       '''
       pass
 
-<<<<<<< HEAD
    def log_player(self, player) -> None:
       '''Logs player data upon death
 
@@ -634,79 +611,6 @@
       quill.log_player('PolicyID', player.agent.policyID)
       if player.diary:
          quill.log_player(f'Task_Reward', player.diary.cumulative_reward)
-=======
-      config = self.config
-      quill  = self.quill
-      policy = ent.policy
-
-      # Basic stats
-      quill.stat(f'{policy}_Lifetime',  ent.history.timeAlive.val)
-
-      # Tasks
-      if ent.diary:
-         if ent.agent.scripted:
-            ent.diary.update(self.realm, ent)
-
-         quill.stat(f'{policy}_Tasks_Completed', ent.diary.completed)
-         quill.stat(f'{policy}_Task_Reward', ent.diary.cumulative_reward)
-         for achievement in ent.diary.achievements:
-            quill.stat(achievement.name, float(achievement.completed))
-      else:
-         quill.stat(f'{policy}_Task_Reward', ent.history.timeAlive.val)
-
-      # Skills
-      if config.PROGRESSION_SYSTEM_ENABLED:
-         if config.COMBAT_SYSTEM_ENABLED:
-            quill.stat(f'{policy}_Mage_Level',  ent.skills.mage.level.val)
-            quill.stat(f'{policy}_Range_Level', ent.skills.range.level.val)
-            quill.stat(f'{policy}_Melee_Level', ent.skills.melee.level.val)
-         if config.PROFESSION_SYSTEM_ENABLED:
-            quill.stat(f'{policy}_Fishing',     ent.skills.fishing.level.val)
-            quill.stat(f'{policy}_Herbalism',   ent.skills.herbalism.level.val)
-            quill.stat(f'{policy}_Prospecting', ent.skills.prospecting.level.val)
-            quill.stat(f'{policy}_Carving',     ent.skills.carving.level.val)
-            quill.stat(f'{policy}_Alchemy',     ent.skills.alchemy.level.val)
-         if config.EQUIPMENT_SYSTEM_ENABLED:
-            held_item = ent.inventory.equipment.held
-            if isinstance(held_item, Item.Weapon):
-               quill.stat(f'{policy}_Weapon_Level', held_item.level.val)
-               quill.stat(f'{policy}_Tool_Level', 0)
-            elif isinstance(held_item, Item.Tool):
-               quill.stat(f'{policy}_Weapon_Level', 0)
-               quill.stat(f'{policy}_Tool_Level', held_item.level.val)
-            else:
-               quill.stat(f'{policy}_Weapon_Level', 0)
-               quill.stat(f'{policy}_Tool_Level', 0)
-            quill.stat(f'{policy}_Item_Level',   ent.equipment.total(lambda e: e.level))
-
-      '''
-      key = '{}_Market_{}_{}'
-      for item, listing in self.realm.exchange.items.items():
-          quill.stat(key.format(policy, 'Price', item.__name__), listing.price())
-          quill.stat(key.format(policy, 'Level', item.__name__), listing.level())
-          quill.stat(key.format(policy, 'Volume', item.__name__), listing.volume)
-          quill.stat(key.format(policy, 'Supply', item.__name__), listing.supply())
-          quill.stat(key.format(policy, 'Value', item.__name__), listing.value())
-      '''
-
-      # Item usage
-      if config.PROFESSION_SYSTEM_ENABLED:
-         quill.stat(f'{policy}_Ration_Consumed',   ent.ration_consumed)
-         quill.stat(f'{policy}_Poultice_Consumed', ent.poultice_consumed)
-         quill.stat(f'{policy}_Ration_Level',      ent.ration_level_consumed)
-         quill.stat(f'{policy}_Poultice_Level',    ent.poultice_level_consumed)
-
-
-      # Market
-      if config.EXCHANGE_SYSTEM_ENABLED:
-         wealth = [p.inventory.gold.quantity.val for _, p in self.realm.players.items()]
-         quill.stat(f'{policy}_Wealth',       ent.inventory.gold.quantity.val)
-         quill.stat(f'{policy}_Market_Sells', ent.sells)
-         quill.stat(f'{policy}_Market_Buys',  ent.buys)
-
-      # Used for SR
-      quill.stat('PolicyID', ent.agent.policyID)
->>>>>>> 4f89ef37
 
    def terminal(self):
       '''Logs currently alive agents and returns all collected logs
