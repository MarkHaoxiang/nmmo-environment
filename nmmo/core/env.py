--- conflicted
+++ resolved
@@ -176,15 +176,12 @@
                'Discrete': gym.spaces.Box(
                         low=0, high=4096,
                         shape=(rows, discrete),
-<<<<<<< HEAD
                         dtype=DataType.DISCRETE),
                'Mask': gym.spaces.Box(
                         low=0, high=1,
                         shape=(rows,),
                         dtype=DataType.DISCRETE),
                })
-=======
-                        dtype=DataType.DISCRETE)}
 
          #TODO: Find a way to automate this
          if name == 'Entity':
@@ -201,7 +198,6 @@
             observation['Market']['N'] = gym.spaces.Box(low=0, high=self.config.EXCHANGE_N_OBS, shape=(1,), dtype=DataType.DISCRETE)
 
          observation[name] = gym.spaces.Dict(observation[name])
->>>>>>> 7b191cfa
 
       observation   = gym.spaces.Dict(observation)
 
@@ -286,18 +282,16 @@
       self.worldIdx = idx
       self.realm.reset(idx)
 
-<<<<<<< HEAD
       obs, self.action_lookup = self.realm.dataframe.get(self.realm.players)
 
       self.obs = self._preprocess_obs(obs, {}, {}, {})
       self.agents = list(self.realm.players.keys())
-=======
+
       # Set up logs
       self.register_logs()
  
       if step:
          self.obs, _, _, _ = self.step({})
->>>>>>> 7b191cfa
 
       return self.obs
 
@@ -459,13 +453,11 @@
                if arg.argType == nmmo.action.Fixed:
                   self.actions[entID][atn][arg] = arg.edges[val]
                elif arg == nmmo.action.Target:
-<<<<<<< HEAD
                   targ = self.action_lookup[entID]['Entity'][val]
                   print(list(self.realm.players.keys()))
                   self.actions[entID][atn][arg] = self.realm.entity(targ)
                else:
                   assert False
-=======
                   if val >= len(ent.targets):
                       drop = True
                       continue
@@ -492,7 +484,6 @@
             # Cull actions with bad args
             if drop and atn in self.actions[entID]:
                 del self.actions[entID][atn]
->>>>>>> 7b191cfa
 
       #Step: Realm, Observations, Logs
       self.dead    = self.realm.step(self.actions)
@@ -533,15 +524,14 @@
 
          obs[ent.entID]     = self.dummy_ob
 
-<<<<<<< HEAD
+
       obs = self._preprocess_obs(obs, rewards, dones, infos)
-=======
+
       if self.config.EMULATE_CONST_PLAYER_N:
          emulation.pad_const_nent(self.config, self.dummy_ob, obs, rewards, dones, infos)
 
       if self.config.EMULATE_FLAT_OBS:
          obs = nmmo.emulation.pack_obs(obs)
->>>>>>> 7b191cfa
 
       if self.config.EMULATE_CONST_HORIZON:
          assert self.realm.tick <= self.config.HORIZON
