from pdb import set_trace as T
import numpy as np
import random

import functools
from collections import defaultdict

import gym
from pettingzoo import ParallelEnv

import json
import lzma

import nmmo
from nmmo import entity, core, emulation
from nmmo.core import terrain
from nmmo.lib import log
from nmmo.infrastructure import DataType
from nmmo.systems import item as Item


class Replay:
    def __init__(self, config):
        self.packets = []
        self.map     = None

        if config is not None:
            self.path = config.SAVE_REPLAY + '.lzma'

        self._i = 0

    def update(self, packet):
        data = {}
        for key, val in packet.items():
            if key == 'environment':
                self.map = val
                continue
            if key == 'config':
                continue

            data[key] = val

        self.packets.append(data)

    def save(self):
        print(f'Saving replay to {self.path} ...')

        data = {
            'map': self.map,
            'packets': self.packets}

        data = json.dumps(data).encode('utf8')
        data = lzma.compress(data, format=lzma.FORMAT_ALONE)
        with open(self.path, 'wb') as out:
            out.write(data)

    @classmethod
    def load(cls, path):
        with open(path, 'rb') as fp:
            data = fp.read()

        data = lzma.decompress(data, format=lzma.FORMAT_ALONE)
        data = json.loads(data.decode('utf-8'))

        replay = Replay(None)
        replay.map = data['map']
        replay.packets = data['packets']
        return replay

    def render(self):
        from nmmo.websocket import Application
        client = Application(realm=None)
        for packet in self:
            client.update(packet)

    def __iter__(self):
        self._i = 0
        return self

    def __next__(self):
        if self._i >= len(self.packets):
            raise StopIteration
        packet = self.packets[self._i]
        packet['environment'] = self.map
        self._i += 1
        return packet


class Env(ParallelEnv):
   '''Environment wrapper for Neural MMO using the Parallel PettingZoo API

   Neural MMO provides complex environments featuring structured observations/actions,
   variably sized agent populations, and long time horizons. Usage in conjunction
   with RLlib as demonstrated in the /projekt wrapper is highly recommended.'''

   metadata = {'render.modes': ['human'], 'name': 'neural-mmo'}

   def __init__(self, config=None, seed=None):
      '''
      Args:
         config : A forge.blade.core.Config object or subclass object
      '''
      if seed is not None:
          np.random.seed(seed)
          random.seed(seed)

      super().__init__()

      if config is None:
          config = nmmo.config.Default()

      assert isinstance(config, nmmo.config.Config), f'Config {config} is not a config instance (did you pass the class?)'

      if not config.PLAYERS:
          from nmmo import agent
          config.PLAYERS = [agent.Random]

      if not config.MAP_GENERATOR:
          config.MAP_GENERATOR = terrain.MapGenerator

      self.realm      = core.Realm(config)
      self.registry   = nmmo.OverlayRegistry(config, self)
    
      self.config     = config
      self.overlay    = None
      self.overlayPos = [256, 256]
      self.client     = None
      self.obs        = None

      self.has_reset  = False

      if self.config.SAVE_REPLAY:
         self.replay = Replay(config)

      self.possible_agents = [_ for _ in range(1, config.PLAYER_N + 1)]

   @functools.lru_cache(maxsize=None)
   def observation_space(self, agent: int):
      '''Neural MMO Observation Space

      Args:
         agent: Agent ID

      Returns:
         observation: gym.spaces object contained the structured observation
         for the specified agent. Each visible object is represented by
         continuous and discrete vectors of attributes. A 2-layer attentional
         encoder can be used to convert this structured observation into
         a flat vector embedding.'''

      observation = {}
      for entity in sorted(nmmo.Serialized.values()):
         if not entity.enabled(self.config):
            continue

         rows       = entity.N(self.config)
         continuous = 0
         discrete   = 0

         for _, attr in entity:
            if attr.DISCRETE:
               discrete += 1
            if attr.CONTINUOUS:
               continuous += 1

         name = entity.__name__
         observation[name] = gym.spaces.Dict({
               'Continuous': gym.spaces.Box(
                        low=-2**20, high=2**20,
                        shape=(rows, continuous),
                        dtype=DataType.CONTINUOUS),
               'Discrete': gym.spaces.Box(
                        low=0, high=4096,
                        shape=(rows, discrete),
                        dtype=DataType.DISCRETE),
               'Mask': gym.spaces.Box(
                        low=0, high=1,
                        shape=(rows,),
                        dtype=DataType.DISCRETE),
               })

<<<<<<< HEAD
      return gym.spaces.Dict(observation)
=======
      observation   = gym.spaces.Dict(observation)

      if not self.dummy_ob:
         self.dummy_ob = observation.sample()
         for ent_key, ent_val in self.dummy_ob.items():
             for attr_key, attr_val in ent_val.items():
                 self.dummy_ob[ent_key][attr_key].fill(0)

      if not self.config.EMULATE_FLAT_OBS:
         return observation

      return emulation.pack_obs_space(observation)
>>>>>>> c929515b

   @functools.lru_cache(maxsize=None)
   def action_space(self, agent):
      '''Neural MMO Action Space

      Args:
         agent: Agent ID

      Returns:
         actions: gym.spaces object contained the structured actions
         for the specified agent. Each action is parameterized by a list
         of discrete-valued arguments. These consist of both fixed, k-way
         choices (such as movement direction) and selections from the
         observation space (such as targeting)'''
      actions = {}
      for atn in sorted(nmmo.Action.edges(self.config)):
         actions[atn] = {}
         for arg in sorted(atn.edges):
            n                 = arg.N(self.config)
            actions[atn][arg] = gym.spaces.Discrete(n)

         actions[atn] = gym.spaces.Dict(actions[atn])

      return gym.spaces.Dict(actions)

   ############################################################################
   ### Core API
   def reset(self, idx=None):
      '''OpenAI Gym API reset function

      Loads a new game map and returns initial observations

      Args:
         idx: Map index to load. Selects a random map by default


      Returns:
         obs: Initial obs if step=True, None otherwise 

      Notes:
         Neural MMO simulates a persistent world. Ideally, you should reset
         the environment only once, upon creation. In practice, this approach
         limits the number of parallel environment simulations to the number
         of CPU cores available. At small and medium hardware scale, we
         therefore recommend the standard approach of resetting after a long
         but finite horizon: ~1000 timesteps for small maps and
         5000+ timesteps for large maps

      Returns:
         observations, as documented by step()
      '''
      self.has_reset = True

      self.actions = {}
      self.dead    = []

      if idx is None:
         idx = np.random.randint(self.config.MAP_N) + 1

      self.worldIdx = idx
      self.realm.reset(idx)

      obs, self.action_lookup = self.realm.dataframe.get(self.realm.players)

      self.obs = self._preprocess_obs(obs, {}, {}, {})
      self.agents = list(self.realm.players.keys())

      # Set up logs
      self.register_logs()
 
      self.obs, _, _, _ = self.step({})

      return self.obs

   def close(self):
       '''For conformity with the PettingZoo API only; rendering is external'''
       pass

   def _preprocess_obs(self, obs, rewards, dones, infos):
      if self.config.EMULATE_CONST_PLAYER_N:
         emulation.pad_const_nent(self.config, self.dummy_ob, obs, rewards, dones, infos)

      if self.config.EMULATE_FLAT_OBS:
         obs = nmmo.emulation.pack_obs(obs)

      return obs

   def step(self, actions):
      '''Simulates one game tick or timestep

      Args:
         actions: A dictionary of agent decisions of format::

               {
                  agent_1: {
                     action_1: [arg_1, arg_2],
                     action_2: [...],
                     ...
                  },
                  agent_2: {
                     ...
                  },
                  ...
               }

            Where agent_i is the integer index of the i\'th agent 

            The environment only evaluates provided actions for provided
            agents. Unprovided action types are interpreted as no-ops and
            illegal actions are ignored

            It is also possible to specify invalid combinations of valid
            actions, such as two movements or two attacks. In this case,
            one will be selected arbitrarily from each incompatible sets.

            A well-formed algorithm should do none of the above. We only
            Perform this conditional processing to make batched action
            computation easier.

      Returns:
         (dict, dict, dict, None):

         observations:
            A dictionary of agent observations of format::

               {
                  agent_1: obs_1,
                  agent_2: obs_2,
                  ...
               }

            Where agent_i is the integer index of the i\'th agent and
            obs_i is specified by the observation_space function.
           
         rewards:
            A dictionary of agent rewards of format::

               {
                  agent_1: reward_1,
                  agent_2: reward_2,
                  ...
               }

            Where agent_i is the integer index of the i\'th agent and
            reward_i is the reward of the i\'th' agent.

            By default, agents receive -1 reward for dying and 0 reward for
            all other circumstances. Override Env.reward to specify
            custom reward functions
 
         dones:
            A dictionary of agent done booleans of format::

               {
                  agent_1: done_1,
                  agent_2: done_2,
                  ...
               }

            Where agent_i is the integer index of the i\'th agent and
            done_i is a boolean denoting whether the i\'th agent has died.

            Note that obs_i will be a garbage placeholder if done_i is true.
            This is provided only for conformity with PettingZoo. Your
            algorithm should not attempt to leverage observations outside of
            trajectory bounds. You can omit garbage obs_i values by setting
            omitDead=True.

         infos:
            A dictionary of agent infos of format:

               {
                  agent_1: None,
                  agent_2: None,
                  ...
               }

            Provided for conformity with PettingZoo
      '''
      assert self.has_reset, 'step before reset'

      if self.config.RENDER or self.config.SAVE_REPLAY:
          packet = {
                'config': self.config,
                'pos': self.overlayPos,
                'wilderness': 0
                }

          packet = {**self.realm.packet(), **packet}

          if self.overlay is not None:
             packet['overlay'] = self.overlay
             self.overlay      = None

          self.packet = packet

          if self.config.SAVE_REPLAY:
              self.replay.update(packet)

      #Preprocess actions for neural models
      for entID in list(actions.keys()):
         #TODO: Should this silently fail? Warning level options?
         if entID not in self.realm.players:
            continue

         ent = self.realm.players[entID]

         # Fix later -- don't allow action inputs for scripted agents
         if ent.agent.scripted:
             continue

         if not ent.alive:
            continue

         self.actions[entID] = {}
         for atn, args in actions[entID].items():
            self.actions[entID][atn] = {}
            drop = False
            for arg, val in args.items():
               if arg.argType == nmmo.action.Fixed:
                  self.actions[entID][atn][arg] = arg.edges[val]
               elif arg == nmmo.action.Target:
                  targ = self.action_lookup[entID]['Entity'][val]

                  #TODO: find a better way to err check for dead/missing agents
                  try:
                    self.actions[entID][atn][arg] = self.realm.entity(targ)
                  except:
                    #print(self.realm.players.entities)
                    #print(val, targ, np.where(np.array(self.action_lookup[entID]['Entity']) != 0), self.action_lookup[entID]['Entity'])
                    del self.actions[entID][atn]
               elif atn in (nmmo.action.Sell, nmmo.action.Use, nmmo.action.Give) and arg == nmmo.action.Item:
                  if val >= len(ent.inventory.dataframeKeys):
                      drop = True
                      continue
                  itm = [e for e in ent.inventory._item_references][val]
                  if type(itm) == Item.Gold:
                      drop = True
                      continue
                  self.actions[entID][atn][arg] = itm
               elif atn == nmmo.action.Buy and arg == nmmo.action.Item:
                  if val >= len(self.realm.exchange.dataframeKeys):
                      drop = True
                      continue
                  itm = self.realm.exchange.dataframeVals[val]
                  self.actions[entID][atn][arg] = itm
               elif __debug__: #Fix -inf in classifier and assert err on bad atns
                  assert False, f'Argument {arg} invalid for action {atn}'
               else:
                  assert False

            # Cull actions with bad args
            if drop and atn in self.actions[entID]:
                del self.actions[entID][atn]

      #Step: Realm, Observations, Logs
      self.dead    = self.realm.step(self.actions)
      self.actions = {}
      self.obs     = {}
      infos        = {}

      rewards, dones, self.raw = {}, {}, {}
      obs, self.action_lookup = self.realm.dataframe.get(self.realm.players)
      for entID, ent in self.realm.players.items():
         ob = obs[entID] 
         self.obs[entID] = ob
         if ent.agent.scripted:
            atns = ent.agent(ob)
            for atn, args in atns.items():
               for arg, val in args.items():
                  atns[atn][arg] = arg.deserialize(self.realm, ent, val)
            self.actions[entID] = atns

         else:
            obs[entID]     = ob
            rewards[entID], infos[entID] = self.reward(ent)
            dones[entID]   = False
      
      self.log_env()
      for entID, ent in self.dead.items():
         self.log_player(ent)

      self.realm.exchange.step()

      for entID, ent in self.dead.items():
         if ent.agent.scripted:
            continue
         rewards[ent.entID], infos[ent.entID] = self.reward(ent)

<<<<<<< HEAD
         dones[ent.entID] = not self.config.RESPAWN #TODO: Is this correct behavior?
=======
         dones[ent.entID] = False #TODO: Is this correct behavior?
         if not self.config.EMULATE_CONST_HORIZON and not self.config.RESPAWN:
            dones[ent.entID] = True

         obs[ent.entID]     = self.dummy_ob

      obs = self._preprocess_obs(obs, rewards, dones, infos)

      if self.config.EMULATE_CONST_HORIZON:
         assert self.realm.tick <= self.config.HORIZON
         if self.realm.tick == self.config.HORIZON:
            emulation.const_horizon(dones)
>>>>>>> c929515b

         #obs[ent.entID]     = self.dummy_ob

      #Pettingzoo API
      self.agents = list(self.realm.players.keys())

      self.obs = obs
      return obs, rewards, dones, infos

   ############################################################################
   ### Logging
   def max(self, fn):
       return max(fn(player) for player in self.realm.players.values())

   def max_held(self, policy):
       lvls = [player.equipment.held.level.val for player in self.realm.players.values()
               if player.equipment.held is not None and player.policy == policy]

       if len(lvls) == 0:
           return 0

       return max(lvls)

   def max_item(self, policy):
       lvls = [player.equipment.item_level for player in self.realm.players.values() if player.policy == policy]

       if len(lvls) == 0:
           return 0

       return max(lvls)

   def log_env(self) -> None:
       '''Logs player data upon death
 
       This function is called automatically once per environment step
       to compute summary stats. You should not call it manually.
       Instead, override this method to customize logging.
       '''

       # This fn more or less repeats log_player once per tick
       # It was added to support eval-time logging
       # It needs to be redone to not duplicate player logging and
       # also not slow down training
       if not self.config.LOG_ENV:
           return 

       quill  = self.realm.quill

       if len(self.realm.players) == 0:
           return

       #Aggregate logs across env
       for key, fn in quill.shared.items():
          dat = defaultdict(list)
          for _, player in self.realm.players.items():
              name = player.agent.policy
              dat[name].append(fn(player))
          for policy, vals in dat.items():
              quill.log_env(f'{key}_{policy}', float(np.mean(vals)))

       if self.config.EXCHANGE_SYSTEM_ENABLED:
           for item in nmmo.systems.item.ItemID.item_ids:
               for level in range(1, 11):
                   name = item.__name__
                   key = (item, level)
                   if key in self.realm.exchange.item_listings:
                       listing = self.realm.exchange.item_listings[key]
                       quill.log_env(f'Market/{name}-{level}_Price', listing.price if listing.price else 0)
                       quill.log_env(f'Market/{name}-{level}_Volume', listing.volume if listing.volume else 0)
                       quill.log_env(f'Market/{name}-{level}_Supply', listing.supply if listing.supply else 0)
                   else:
                       quill.log_env(f'Market/{name}-{level}_Price', 0)
                       quill.log_env(f'Market/{name}-{level}_Volume', 0)
                       quill.log_env(f'Market/{name}-{level}_Supply', 0)

   def register_logs(self):
      config = self.config
      quill  = self.realm.quill

      quill.register('Basic/Lifetime', lambda player: player.history.timeAlive.val)

      if config.TASKS:
          quill.register('Task/Completed', lambda player: player.diary.completed)
          quill.register('Task/Reward' , lambda player: player.diary.cumulative_reward)
 
      else:
          quill.register('Task/Completed', lambda player: player.history.timeAlive.val)
 
      # Skills
      if config.PROGRESSION_SYSTEM_ENABLED:
         if config.COMBAT_SYSTEM_ENABLED:
             quill.register('Skill/Mage', lambda player: player.skills.mage.level.val)
             quill.register('Skill/Range', lambda player: player.skills.range.level.val)
             quill.register('Skill/Melee', lambda player: player.skills.melee.level.val)
         if config.PROFESSION_SYSTEM_ENABLED:
             quill.register('Skill/Fishing', lambda player: player.skills.fishing.level.val)
             quill.register('Skill/Herbalism', lambda player: player.skills.herbalism.level.val)
             quill.register('Skill/Prospecting', lambda player: player.skills.prospecting.level.val)
             quill.register('Skill/Carving', lambda player: player.skills.carving.level.val)
             quill.register('Skill/Alchemy', lambda player: player.skills.alchemy.level.val)
         if config.EQUIPMENT_SYSTEM_ENABLED:
             quill.register('Item/Held-Level', lambda player: player.inventory.equipment.held.level.val if player.inventory.equipment.held else 0)
             quill.register('Item/Equipment-Total', lambda player: player.equipment.total(lambda e: e.level))

      if config.EXCHANGE_SYSTEM_ENABLED:
          quill.register('Item/Wealth', lambda player: player.inventory.gold.quantity.val)

      # Item usage
      if config.PROFESSION_SYSTEM_ENABLED:
         quill.register('Item/Ration-Consumed', lambda player: player.ration_consumed)
         quill.register('Item/Poultice-Consumed', lambda player: player.poultice_consumed)
         quill.register('Item/Ration-Level', lambda player: player.ration_level_consumed)
         quill.register('Item/Poultice-Level', lambda player: player.poultice_level_consumed)

      # Market
      if config.EXCHANGE_SYSTEM_ENABLED:
         quill.register('Exchange/Player-Sells', lambda player: player.sells)
         quill.register('Exchange/Player-Buys',  lambda player: player.buys)


   def log_player(self, player) -> None:
      '''Logs player data upon death

      This function is called automatically when an agent dies
      to compute summary stats. You should not call it manually.
      Instead, override this method to customize logging.

      Args:
         player: An agent
      '''

      name = player.agent.policy
      config = self.config
      quill  = self.realm.quill
      policy = player.policy

      for key, fn in quill.shared.items():
          quill.log_player(f'{key}_{policy}', fn(player))

      # Duplicated task reward with/without name for SR calc
      if player.diary:
         if player.agent.scripted:
            player.diary.update(self.realm, player)

         quill.log_player(f'Task_Reward',     player.diary.cumulative_reward)

         for achievement in player.diary.achievements:
            quill.log_player(achievement.name, float(achievement.completed))
      else:
         quill.log_player(f'Task_Reward', player.history.timeAlive.val)

      # Used for SR
      quill.log_player('PolicyID', player.agent.policyID)
      if player.diary:
         quill.log_player(f'Task_Reward', player.diary.cumulative_reward)

   def terminal(self):
      '''Logs currently alive agents and returns all collected logs

      Automatic log calls occur only when agents die. To evaluate agent
      performance over a fixed horizon, you will need to include logs for
      agents that are still alive at the end of that horizon. This function
      performs that logging and returns the associated a data structure
      containing logs for the entire evaluation

      Args:
         ent: An agent

      Returns:
         Log datastructure
      '''

      for entID, ent in self.realm.players.entities.items():
         self.log_player(ent)

      if self.config.SAVE_REPLAY:
         self.replay.save()

      return self.realm.quill.packet

   ############################################################################
   ### Override hooks
   def reward(self, player):
      '''Computes the reward for the specified agent

      Override this method to create custom reward functions. You have full
      access to the environment state via self.realm. Our baselines do not
      modify this method; specify any changes when comparing to baselines

      Args:
         player: player object

      Returns:
         reward:
            The reward for the actions on the previous timestep of the
            entity identified by entID.
      '''
      info = {'population': player.pop}
 
      if player.entID not in self.realm.players:
         return -1, info

      if not player.diary:
         return 0, info

      achievement_rewards = player.diary.update(self.realm, player)
      reward = sum(achievement_rewards.values())

      info = {**info, **achievement_rewards}
      return reward, info
      

   ############################################################################
   ### Client data
   def render(self, mode='human') -> None:
      '''Data packet used by the renderer

      Returns:
         packet: A packet of data for the client
      '''

      assert self.has_reset, 'render before reset'
      packet = self.packet

      if not self.client:
         from nmmo.websocket import Application
         self.client = Application(self) 

      pos, cmd = self.client.update(packet)
      self.registry.step(self.obs, pos, cmd)

   def register(self, overlay) -> None:
      '''Register an overlay to be sent to the client

      The intended use of this function is: User types overlay ->
      client sends cmd to server -> server computes overlay update -> 
      register(overlay) -> overlay is sent to client -> overlay rendered

      Args:
         values: A map-sized (self.size) array of floating point values
      '''
      err = 'overlay must be a numpy array of dimension (*(env.size), 3)'
      assert type(overlay) == np.ndarray, err
      self.overlay = overlay.tolist()

   def dense(self):
      '''Simulates an agent on every tile and returns observations

      This method is used to compute per-tile visualizations across the
      entire map simultaneously. To do so, we spawn agents on each tile
      one at a time. We compute the observation for each agent, delete that
      agent, and go on to the next one. In this fashion, each agent receives
      an observation where it is the only agent alive. This allows us to
      isolate potential influences from observations of nearby agents

      This function is slow, and anything you do with it is probably slower.
      As a concrete example, consider that we would like to visualize a
      learned agent value function for the entire map. This would require
      computing a forward pass for one agent per tile. To cut down on
      computation costs, we omit lava tiles from this method

      Returns:
         (dict, dict):

         observations:
            A dictionary of agent observations as specified by step()

         ents:
            A corresponding dictionary of agents keyed by their entID
      '''
      config  = self.config
      R, C    = self.realm.map.tiles.shape

      entID   = 100000
      pop     = 0
      name    = "Value"
      color   = (255, 255, 255)


      observations, ents = {}, {}
      for r in range(R):
         for c in range(C):
            tile    = self.realm.map.tiles[r, c]
            if not tile.habitable:
               continue

            current = tile.ents
            n       = len(current)
            if n == 0:
               ent = entity.Player(self.realm, (r, c), entID, pop, name, color)
            else:
               ent = list(current.values())[0]

            obs = self.realm.dataframe.get(ent)
            if n == 0:
               self.realm.dataframe.remove(nmmo.Serialized.Entity, entID, ent.pos)

            observations[entID] = obs
            ents[entID] = ent
            entID += 1

      return observations, ents<|MERGE_RESOLUTION|>--- conflicted
+++ resolved
@@ -179,22 +179,7 @@
                         dtype=DataType.DISCRETE),
                })
 
-<<<<<<< HEAD
       return gym.spaces.Dict(observation)
-=======
-      observation   = gym.spaces.Dict(observation)
-
-      if not self.dummy_ob:
-         self.dummy_ob = observation.sample()
-         for ent_key, ent_val in self.dummy_ob.items():
-             for attr_key, attr_val in ent_val.items():
-                 self.dummy_ob[ent_key][attr_key].fill(0)
-
-      if not self.config.EMULATE_FLAT_OBS:
-         return observation
-
-      return emulation.pack_obs_space(observation)
->>>>>>> c929515b
 
    @functools.lru_cache(maxsize=None)
    def action_space(self, agent):
@@ -482,26 +467,9 @@
       for entID, ent in self.dead.items():
          if ent.agent.scripted:
             continue
+            
          rewards[ent.entID], infos[ent.entID] = self.reward(ent)
-
-<<<<<<< HEAD
          dones[ent.entID] = not self.config.RESPAWN #TODO: Is this correct behavior?
-=======
-         dones[ent.entID] = False #TODO: Is this correct behavior?
-         if not self.config.EMULATE_CONST_HORIZON and not self.config.RESPAWN:
-            dones[ent.entID] = True
-
-         obs[ent.entID]     = self.dummy_ob
-
-      obs = self._preprocess_obs(obs, rewards, dones, infos)
-
-      if self.config.EMULATE_CONST_HORIZON:
-         assert self.realm.tick <= self.config.HORIZON
-         if self.realm.tick == self.config.HORIZON:
-            emulation.const_horizon(dones)
->>>>>>> c929515b
-
-         #obs[ent.entID]     = self.dummy_ob
 
       #Pettingzoo API
       self.agents = list(self.realm.players.keys())
