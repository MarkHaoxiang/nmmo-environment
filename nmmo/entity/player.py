import numpy as np
from pdb import set_trace as T

import nmmo
from nmmo.systems import ai, equipment, inventory
from nmmo.lib import material

from nmmo.systems.skill import Skills
from nmmo.systems.achievement import Diary
from nmmo.systems import combat
from nmmo.entity import entity

class Player(entity.Entity):
   def __init__(self, realm, pos, agent, color, pop):
<<<<<<< HEAD
      super().__init__(realm, pos, agent.iden, agent.name, color, pop)

      self.agent    = agent
      self.pop      = pop
      self.immortal = realm.config.IMMORTAL
=======
      super().__init__(realm, pos, agent.iden, agent.policy, color, pop)
      self.agent  = agent
      self.pop    = pop
>>>>>>> 7b191cfa

      # Scripted hooks
      self.target = None
      self.food   = None
      self.water  = None
      self.vision = 7

      # Logs
      self.buys                     = 0
      self.sells                    = 0 
      self.ration_consumed          = 0
      self.poultice_consumed        = 0
      self.ration_level_consumed    = 0
      self.poultice_level_consumed  = 0

      # Submodules
      self.skills = Skills(realm, self)

      self.diary  = None
      tasks = realm.config.TASKS
      if tasks:
          self.diary = Diary(tasks)

      self.dataframe.init(nmmo.Serialized.Entity, self.entID, self.pos)

   @property
   def serial(self):
      return self.population, self.entID

   @property
   def isPlayer(self) -> bool:
      return True

   @property
   def population(self):
      if __debug__:
          assert self.base.population.val == self.pop
      return self.pop

   @property
   def level(self) -> int:
       return combat.level(self.skills)

   def applyDamage(self, dmg, style):
      super().applyDamage(dmg, style)
      self.skills.applyDamage(dmg, style)
      
   def receiveDamage(self, source, dmg):
<<<<<<< HEAD
      if self.immortal:
         return
=======
      if super().receiveDamage(source, dmg):
          return True
     
      if not self.config.ITEM_SYSTEM_ENABLED:
          return False

      for item in list(self.inventory._item_references):
          if not item.quantity.val:
              continue

          self.inventory.remove(item)

          if source.inventory.space:
              source.inventory.receive(item)
>>>>>>> 7b191cfa

      if not super().receiveDamage(source, dmg):
         if source:
            source.history.playerKills += 1
         return 

      self.skills.receiveDamage(dmg)

   @property
   def equipment(self):
       return self.inventory.equipment

   def packet(self):
      data = super().packet()

      data['entID']     = self.entID
      data['annID']     = self.population

      data['base']      = self.base.packet()
      data['resource']  = self.resources.packet()
      data['skills']    = self.skills.packet()
      data['inventory'] = self.inventory.packet()

      return data
  
   def update(self, realm, actions):
      '''Post-action update. Do not include history'''
      super().update(realm, actions)

      # Spawsn battle royale style death fog
      # Starts at 0 damage on the specified config tick
      # Moves in from the edges by 1 damage per tile per tick
      # So after 10 ticks, you take 10 damage at the edge and 1 damage
      # 10 tiles in, 0 damage in farther
      # This means all agents will be force killed around 
      # MAP_CENTER / 2 + 100 ticks after spawning
      fog = self.config.PLAYER_DEATH_FOG
      if fog is not None and self.realm.tick >= fog:
          r, c = self.pos
          cent = self.config.MAP_BORDER + self.config.MAP_CENTER // 2

          # Distance from center of the map
          dist = max(abs(r - cent), abs(c - cent))

          # Safe final area
          if dist > self.config.PLAYER_DEATH_FOG_FINAL_SIZE:
              # Damage based on time and distance from center
              time_dmg = self.config.PLAYER_DEATH_FOG_SPEED * (self.realm.tick - fog + 1)
              dist_dmg = dist - self.config.MAP_CENTER // 2
              dmg = max(0, dist_dmg + time_dmg)
              self.receiveDamage(None, dmg)

      if not self.alive:
         return

      self.resources.update(realm, self, actions)
      self.skills.update(realm, self)

      if self.diary:
         self.diary.update(realm, self)<|MERGE_RESOLUTION|>--- conflicted
+++ resolved
@@ -12,17 +12,11 @@
 
 class Player(entity.Entity):
    def __init__(self, realm, pos, agent, color, pop):
-<<<<<<< HEAD
       super().__init__(realm, pos, agent.iden, agent.name, color, pop)
 
       self.agent    = agent
       self.pop      = pop
       self.immortal = realm.config.IMMORTAL
-=======
-      super().__init__(realm, pos, agent.iden, agent.policy, color, pop)
-      self.agent  = agent
-      self.pop    = pop
->>>>>>> 7b191cfa
 
       # Scripted hooks
       self.target = None
@@ -71,10 +65,9 @@
       self.skills.applyDamage(dmg, style)
       
    def receiveDamage(self, source, dmg):
-<<<<<<< HEAD
       if self.immortal:
          return
-=======
+
       if super().receiveDamage(source, dmg):
           return True
      
@@ -89,7 +82,6 @@
 
           if source.inventory.space:
               source.inventory.receive(item)
->>>>>>> 7b191cfa
 
       if not super().receiveDamage(source, dmg):
          if source:
